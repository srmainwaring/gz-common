# Gazebo Common : AV, Graphics, Events, and much more.

**Maintainer:** nate AT openrobotics DOT org

[![GitHub open issues](https://img.shields.io/github/issues-raw/gazebosim/gz-common.svg)](https://github.com/gazebosim/gz-common/issues)
[![GitHub open pull requests](https://img.shields.io/github/issues-pr-raw/gazebosim/gz-common.svg)](https://github.com/gazebosim/gz-common/pulls)
[![Discourse topics](https://img.shields.io/discourse/https/community.gazebosim.org/topics.svg)](https://community.gazebosim.org)
[![Hex.pm](https://img.shields.io/hexpm/l/plug.svg)](https://www.apache.org/licenses/LICENSE-2.0)

Build | Status
-- | --
Test coverage | [![codecov](https://codecov.io/gh/gazebosim/gz-common/branch/main/graph/badge.svg)](https://codecov.io/gh/gazebosim/gz-common)
Ubuntu Focal | [![Build Status](https://build.osrfoundation.org/buildStatus/icon?job=ignition_common-ci-main-focal-amd64)](https://build.osrfoundation.org/job/ignition_common-ci-main-focal-amd64)
Homebrew      | [![Build Status](https://build.osrfoundation.org/buildStatus/icon?job=ignition_common-ci-main-homebrew-amd64)](https://build.osrfoundation.org/job/ignition_common-ci-main-homebrew-amd64)
Windows       | [![Build Status](https://build.osrfoundation.org/job/ign_common-ci-win/badge/icon)](https://build.osrfoundation.org/job/ign_common-ci-win/)

Gazebo Common, a component of [Gazebo](https://gazebosim.org), provides a set of libraries that
cover many different use cases. An audio-visual library supports
processing audio and video files, a graphics library can load a variety 3D
mesh file formats into a generic in-memory representation, and the core
library of Gazebo Common contains functionality that spans Base64
encoding/decoding to thread pools.

# Table of Contents

[Features](#features)

[Install](#install)

[Usage](#usage)

[Folder Structure](#folder-structure)

[Code of Conduct](#code-of-conduct)

[Contributing](#code-of-contributing)

[Versioning](#versioning)

[License](#license)

# Features

Some of the many capabilities contained in Gazebo Common are:

* **AV**: FFMpeg based audio decoder, and video encoder and decoder.
* **Core**: Base64 encoding and decoding, battery model, console logging,
  cross-platform filesystem interface, URI processing, and a thread pool.
* **Events**: Mouse and keyboard events, and a high-performance signal and
callback system.
* **Graphics**: Collada, SVG, STL, OBJ, and DEM loaders. In-memory mesh,
  image, and material representations. Animation processing and BVH loader.
* **Profiler**: A common profiler abstraction that can be used to measure and
  visualize run time of various pieces of Gazebo software.

# Install

See the [installation tutorial](https://gazebosim.org/api/common/5/install.html).

# Usage

Please refer to the [examples directory](https://github.com/gazebosim/gz-common/tree/main/examples).

# Folder Structure

Refer to the following table for information about important directories and files in this repository.

```
+-- av                       Header and source files for the AV component.
+-- events                   Header and source files for the Event component.
+-- examples                 Example programs.
+-- geospatial               Geospatial component for heightmap & DEMs
+-- graphics                 Header and source files for the Graphics component.
+-- include/gz/common        Header files for the core component.
<<<<<<< HEAD
=======
+-- io                       IO component. Read object from stream.
>>>>>>> 0e866d8d
+-- profiler                 Header and source files for the Profiler component.
+-- src                      Core source files and unit tests.
+-- test
|    +-- integration         Integration tests.
|    +-- performance         Performance tests.
|    +-- static_assertions   Static assertion tests.
|    +-- regression          Regression tests.
+-- tutorials                Tutorials, written in markdown.
+-- Changelog.md             Changelog.
+-- CMakeLists.txt           CMake build script.
+-- Migration.md             Migration guide.
```
# Contributing

Please see the
[contributing guide](https://gazebosim.org/docs/all/contributing).

# Code of Conduct

Please see
[CODE_OF_CONDUCT.md](https://github.com/gazebosim/gz-sim/blob/main/CODE_OF_CONDUCT.md).

# Versioning

This library uses [Semantic Versioning](https://semver.org/). Additionally, this library is part of the [Gazebo project](https://gazebosim.org) which periodically releases a versioned set of compatible and complimentary libraries. See the [Gazebo website](https://gazebosim.org) for version and release information.

# License

This library is licensed under [Apache 2.0](https://www.apache.org/licenses/LICENSE-2.0). See also the [LICENSE](https://github.com/gazebosim/gz-common/blob/main/LICENSE) file.<|MERGE_RESOLUTION|>--- conflicted
+++ resolved
@@ -72,10 +72,7 @@
 +-- geospatial               Geospatial component for heightmap & DEMs
 +-- graphics                 Header and source files for the Graphics component.
 +-- include/gz/common        Header files for the core component.
-<<<<<<< HEAD
-=======
 +-- io                       IO component. Read object from stream.
->>>>>>> 0e866d8d
 +-- profiler                 Header and source files for the Profiler component.
 +-- src                      Core source files and unit tests.
 +-- test
