--- conflicted
+++ resolved
@@ -20,7 +20,6 @@
 #define SUPPRESS_IGNITION_HEADER_DEPRECATION
 
 #include <algorithm>
-<<<<<<< HEAD
 #include <fstream>
 
 #include <gz/utils/SuppressWarning.hh>
@@ -31,63 +30,42 @@
 
 #include "gz/common/testing/Utils.hh"
 
+using namespace gz;
+
 /////////////////////////////////////////////////
-class TestTempDirectory : public gz::common::TempDirectory
+class TestTempDirectory : public common::TempDirectory
 {
   public: TestTempDirectory():
-    gz::common::TempDirectory("plugin_loader", "gz_common", true)
+    common::TempDirectory("plugin_loader", "gz_common", true)
   {
   }
 };
-=======
-#include "gz/common/PluginLoader.hh"
-#include "gz/common/SystemPaths.hh"
-
-#include "gz/common/config.hh"
-#include "test_config.h"
->>>>>>> ade3fa20
 
 GZ_UTILS_WARN_IGNORE__DEPRECATED_DECLARATION
 #include "ignition/common/PluginLoader.hh"
 
-using namespace ignition;
-
 /////////////////////////////////////////////////
 TEST(PluginLoader, InitialNoInterfacesImplemented)
 {
-<<<<<<< HEAD
-  gz::common::PluginLoader pm;
-=======
   common::PluginLoader pm;
->>>>>>> ade3fa20
   EXPECT_EQ(0u, pm.InterfacesImplemented().size());
 }
 
 /////////////////////////////////////////////////
 TEST(PluginLoader, LoadNonexistantLibrary)
 {
-<<<<<<< HEAD
-  gz::common::PluginLoader pm;
-=======
   common::PluginLoader pm;
->>>>>>> ade3fa20
   EXPECT_TRUE(pm.LoadLibrary("/path/to/libDoesNotExist.so").empty());
 }
 
 /////////////////////////////////////////////////
 TEST(PluginLoader, LoadNonLibrary)
 {
-<<<<<<< HEAD
   TestTempDirectory tempDir;
-  gz::common::testing::createNewEmptyFile("not_a_library.txt");
+  common::testing::createNewEmptyFile("not_a_library.txt");
 
-  gz::common::PluginLoader pm;
+  common::PluginLoader pm;
   EXPECT_TRUE(pm.LoadLibrary("not_a_library.txt").empty());
-=======
-  std::string projectPath(IGN_COMMON_LIB_PATH);
-  common::PluginLoader pm;
-  EXPECT_TRUE(pm.LoadLibrary(projectPath + "/test_config.h").empty());
->>>>>>> ade3fa20
 }
 
 /////////////////////////////////////////////////
@@ -97,44 +75,30 @@
   std::string libName = "foobar";
 
   TestTempDirectory tempDir;
-  gz::common::createDirectory(libDir);
-  gz::common::testing::createNewEmptyFile(
-      gz::common::joinPaths(libDir, "lib" + libName + ".so"));
+  common::createDirectory(libDir);
+  common::testing::createNewEmptyFile(
+      common::joinPaths(libDir, "lib" + libName + ".so"));
 
-<<<<<<< HEAD
-  gz::common::SystemPaths sp;
+  common::SystemPaths sp;
 
   // Fails without plugin dirs setup
   std::string path = sp.FindSharedLibrary("foo");
   ASSERT_TRUE(path.empty());
 
   sp.AddPluginPaths(
-      gz::common::joinPaths(gz::common::cwd(), libDir));
+      common::joinPaths(common::cwd(), libDir));
   path = sp.FindSharedLibrary(libName);
   ASSERT_FALSE(path.empty());
 
-  gz::common::PluginLoader pm;
-=======
-  common::SystemPaths sp;
-  sp.AddPluginPaths(IGN_COMMON_LIB_PATH);
-  std::string path = sp.FindSharedLibrary(libraryName);
-  ASSERT_FALSE(path.empty());
-
   common::PluginLoader pm;
->>>>>>> ade3fa20
   EXPECT_TRUE(pm.LoadLibrary(path).empty());
 }
 
 /////////////////////////////////////////////////
 TEST(PluginLoader, InstantiateUnloadedPlugin)
 {
-<<<<<<< HEAD
-  gz::common::PluginLoader pm;
-  gz::common::PluginPtr plugin =
-=======
   common::PluginLoader pm;
   common::PluginPtr plugin =
->>>>>>> ade3fa20
       pm.Instantiate("plugin::that::is::not::loaded");
   EXPECT_FALSE(plugin);
 }
