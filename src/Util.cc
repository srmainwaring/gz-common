/*
 * Copyright (C) 2016 Open Source Robotics Foundation
 *
 * Licensed under the Apache License, Version 2.0 (the "License");
 * you may not use this file except in compliance with the License.
 * You may obtain a copy of the License at
 *
 *     http://www.apache.org/licenses/LICENSE-2.0
 *
 * Unless required by applicable law or agreed to in writing, software
 * distributed under the License is distributed on an "AS IS" BASIS,
 * WITHOUT WARRANTIES OR CONDITIONS OF ANY KIND, either express or implied.
 * See the License for the specific language governing permissions and
 * limitations under the License.
 *
*/
#include <sys/types.h>
#include <sys/stat.h>
#include <fcntl.h>

#ifdef __linux__
#include <sys/sendfile.h>
#endif

#include <iomanip>
#include <array>
#include <algorithm>
#include <sstream>
#include <fstream>
#include <cstdlib>
#include <cstring>
#include <cctype>

#include <ignition/common/config.hh>
#include <ignition/common/SystemPaths.hh>
#include <ignition/common/Util.hh>
#include <ignition/common/Uuid.hh>
#include <ignition/common/Console.hh>

#ifndef _WIN32
#include <dirent.h>
#include <limits.h>
#include <climits>
#include <ignition/common/ffmpeg_inc.hh>
#else
#include <io.h>
#include "ignition/common/win_dirent.h"
#endif


#define LEFT_ROTATE(x, n) (((x) << (n)) ^ ((x) >> (32-(n))))


#ifdef _WIN32
  const auto &ignstrtok = strtok_s;
#else
  const auto &ignstrtok = strtok_r;
#endif

/////////////////////////////////////////////////
// avcodec log callback. We use this to redirect message to gazebo's console
// messages.
#ifndef _WIN32
void logCallback(void *_ptr, int _level, const char *_fmt, va_list _args)
{
  static char message[8192];

  std::string msg = "ffmpeg ";

  // Get the ffmpeg module.
  if (_ptr)
  {
    AVClass *avc = *reinterpret_cast<AVClass**>(_ptr);
    const char *module = avc->item_name(_ptr);
    if (module)
      msg += std::string("[") + module + "] ";
  }

  // Create the actual message
  vsnprintf(message, sizeof(message), _fmt, _args);
  msg += message;

  // Output to the appropriate stream.
  switch (_level)
  {
    case AV_LOG_DEBUG:
      // There are a lot of debug messages. So we'll skip those.
      break;
    case AV_LOG_PANIC:
    case AV_LOG_FATAL:
    case AV_LOG_ERROR:
      ignerr << msg << std::endl;
      break;
    case AV_LOG_WARNING:
      ignwarn << msg << std::endl;
      break;
    default:
      ignmsg << msg << std::endl;
      break;
  }
}
#endif

static std::unique_ptr<ignition::common::SystemPaths> gSystemPaths(
    new ignition::common::SystemPaths);

/////////////////////////////////////////////////
// Internal class for SHA1 computation
class Sha1
{
  /// \brief Constructor
  public: Sha1() = default;

  /// \brief Get the SHA1 digest
  /// \param[in] _digest Digest types
  public: bool Digest(void const *_buffer, std::size_t _byteCount,
                      std::array<unsigned int, 5> &_digest);

  /// \brief Helper function to process a byte
  /// \param[in] _byte Byte to process
  private: void Byte(std::array<unsigned int, 5> &_hash,
               const unsigned char _byte);

  /// \brief Byte block
  private: std::array<unsigned char, 64> block;

  /// \brief Byte block index
  private: std::size_t blockByteIndex = 0;

  /// \brief Bit low count
  private: std::size_t bitCountLow = 0;

  /// \brief Bit high count
  private: std::size_t bitCountHigh = 0;
};

/////////////////////////////////////////////////
void Sha1::Byte(std::array<unsigned int, 5> &_hash, const unsigned char _byte)
{
  this->block[this->blockByteIndex++] = _byte;

  if (this->blockByteIndex == 64)
  {
    unsigned int w[80];
    this->blockByteIndex = 0;

    for (std::size_t i = 0; i < 16; ++i)
    {
      w[i] = (this->block[i*4 + 0] << 24);
      w[i] |= (this->block[i*4 + 1] << 16);
      w[i] |= (this->block[i*4 + 2] << 8);
      w[i] |= this->block[i*4 + 3];
    }

    for (std::size_t i = 16; i < 80; ++i)
    {
      w[i] = LEFT_ROTATE((w[i-3] ^ w[i-8] ^ w[i-14] ^ w[i-16]), 1);
    }

    auto a = _hash[0];
    auto b = _hash[1];
    auto c = _hash[2];
    auto d = _hash[3];
    auto e = _hash[4];

    for (std::size_t i = 0; i < 80; ++i)
    {
      unsigned int f;
      unsigned int k;

      if (i < 20)
      {
        f = (b & c) | (~b & d);
        k = 0x5A827999;
      }
      else if (i < 40)
      {
        f = b ^ c ^ d;
        k = 0x6ED9EBA1;
      }
      else if (i < 60)
      {
        f = (b & c) | (b & d) | (c & d);
        k = 0x8F1BBCDC;
      }
      else
      {
        f = b ^ c ^ d;
        k = 0xCA62C1D6;
      }

      auto temp = LEFT_ROTATE(a, 5) + f + e + k + w[i];
      e = d;
      d = c;
      c = LEFT_ROTATE(b, 30);
      b = a;
      a = temp;
    }

    _hash[0] += a;
    _hash[1] += b;
    _hash[2] += c;
    _hash[3] += d;
    _hash[4] += e;
  }
}

/////////////////////////////////////////////////
bool Sha1::Digest(void const *_buffer, std::size_t _byteCount,
    std::array<unsigned int, 5> &_hash)
{
  _hash = {0x67452301, 0xEFCDAB89, 0x98BADCFE, 0x10325476, 0xC3D2E1F0};

  auto start = static_cast<unsigned char const*>(_buffer);
  auto end = static_cast<unsigned char const*>(start + _byteCount);

  for (; start != end; ++start)
  {
    this->Byte(_hash, *start);

    // size_t max value = 0xFFFFFFFF
    if (this->bitCountLow < 0xFFFFFFF8)
    {
      this->bitCountLow += 8;
    }
    else
    {
      this->bitCountLow = 0;

      if (this->bitCountHigh <= 0xFFFFFFFE)
      {
        ++this->bitCountHigh;
      }
      else
      {
        // Too many bytes
        return false;
      }
    }
  }

  // append the bit '1' to the message
  this->Byte(_hash, 0x80);

  // append k bits '0', where k is the minimum number >= 0
  // such that the resulting message length is congruent to 56 (mod 64)
  // check if there is enough space for padding and bit_count
  if (this->blockByteIndex > 56)
  {
    // finish this block
    while (this->blockByteIndex != 0)
      this->Byte(_hash, 0);

    // one more block
    while (this->blockByteIndex < 56)
      this->Byte(_hash, 0);
  }
  else
  {
    while (this->blockByteIndex < 56)
      this->Byte(_hash, 0);
  }

  // append length of message (before pre-processing)
  // as a 64-bit big-endian integer
  this->Byte(_hash,
      static_cast<unsigned char>((this->bitCountHigh>>24) & 0xFF));
  this->Byte(_hash,
      static_cast<unsigned char>((this->bitCountHigh>>16) & 0xFF));
  this->Byte(_hash,
      static_cast<unsigned char>((this->bitCountHigh>>8) & 0xFF));
  this->Byte(_hash,
      static_cast<unsigned char>((this->bitCountHigh) & 0xFF));
  this->Byte(_hash,
      static_cast<unsigned char>((this->bitCountLow>>24) & 0xFF));
  this->Byte(_hash,
      static_cast<unsigned char>((this->bitCountLow>>16) & 0xFF));
  this->Byte(_hash,
      static_cast<unsigned char>((this->bitCountLow>>8) & 0xFF));
  this->Byte(_hash,
      static_cast<unsigned char>((this->bitCountLow) & 0xFF));

  return true;
}

/////////////////////////////////////////////////
void ignition::common::load()
{
  static bool first = true;
#ifndef _WIN32
  if (first)
  {
    first = false;
    avcodec_register_all();
    av_register_all();

#if defined(__linux__) && defined(HAVE_AVDEVICE)
    avdevice_register_all();
#endif

    // Set the log callback function.
    av_log_set_callback(logCallback);
  }
#endif
}

/////////////////////////////////////////////////
std::string ignition::common::systemTimeISO()
{
  char isoStr[25];

  auto epoch = IGN_SYSTEM_TIME().time_since_epoch();
  auto sec = std::chrono::duration_cast<std::chrono::seconds>(epoch).count();
  auto nano = std::chrono::duration_cast<std::chrono::nanoseconds>(
      epoch).count() - sec * IGN_SEC_TO_NANO;

  time_t tmSec = static_cast<time_t>(sec);
  std::strftime(isoStr, sizeof(isoStr), "%FT%T", std::localtime(&tmSec));

  return std::string(isoStr) + "." + std::to_string(nano);
}

/////////////////////////////////////////////////
std::string ignition::common::logPath()
{
  return gSystemPaths->LogPath();
}

/////////////////////////////////////////////////
void ignition::common::addSearchPathSuffix(const std::string &_suffix)
{
  gSystemPaths->AddSearchPathSuffix(_suffix);
}

/////////////////////////////////////////////////
std::string ignition::common::findFile(const std::string &_file)
{
  return gSystemPaths->FindFile(_file, true);
}

/////////////////////////////////////////////////
std::string ignition::common::findFile(const std::string &_file,
                                       const bool _searchLocalPath)
{
  return gSystemPaths->FindFile(_file, _searchLocalPath);
}

/////////////////////////////////////////////////
std::string ignition::common::findFilePath(const std::string &_file)
{
  std::string filepath = findFile(_file);

  if (common::isDirectory(filepath))
  {
    return filepath;
  }
  else
  {
    int index = filepath.find_last_of("/");
    return filepath.substr(0, index);
  }
}

/////////////////////////////////////////////////
bool ignition::common::env(const std::string &_name, std::string &_value)
{
  std::string v;
#ifdef _WIN32
  const DWORD buffSize = 32767;
  static char buffer[buffSize];
  if (GetEnvironmentVariable(_name.c_str(), buffer, buffSize))
  {
    v = buffer;
  }
#else
  const char *cvar = std::getenv(_name.c_str());
  if (cvar)
    v = cvar;
#endif
  if (!v.empty())
  {
    _value = v;
    return true;
  }
  return false;
}

/////////////////////////////////////////////////
std::string ignition::common::sha1(void const *_buffer, std::size_t _byteCount)
{
  Sha1 sha1;
  std::stringstream stream;

  std::array<unsigned int, 5> hash;
  if (sha1.Digest(_buffer, _byteCount, hash))
  {
    for (auto const h : hash)
      stream << std::setfill('0') << std::setw(sizeof(h) * 2) << std::hex << h;
  }

  return stream.str();
}

/////////////////////////////////////////////////
std::string ignition::common::uuid()
{
  ignition::common::Uuid uuid;
  return uuid.String();
}

/////////////////////////////////////////////////
<<<<<<< HEAD
=======
bool ignition::common::isFile(const std::string &_path)
{
  std::ifstream f(_path);
  return f.good();
}

/////////////////////////////////////////////////
bool ignition::common::removeDirectory(const std::string &_path)
{
  if (ignition::common::isDirectory(_path))
  {
#ifdef _WIN32
    return RemoveDirectory(_path.c_str());
#else
    return rmdir(_path.c_str()) == 0;
#endif
  }

  return false;
}

/////////////////////////////////////////////////
bool ignition::common::removeDirectoryOrFile(const std::string &_path)
{
  if (ignition::common::isDirectory(_path))
  {
    return ignition::common::removeDirectory(_path);
  }
  else if (ignition::common::isFile(_path))
  {
    return std::remove(_path.c_str()) == 0;
  }
  return false;
}

/////////////////////////////////////////////////
bool ignition::common::removeAll(const std::string &_path)
{
  if (ignition::common::isDirectory(_path))
  {
    DIR *dir = opendir(_path.c_str());
    if (dir)
    {
      struct dirent *p;
      while ( (p=readdir(dir)) != nullptr)
      {
        // Skip special files.
        if (!std::strcmp(p->d_name, ".") || !std::strcmp(p->d_name, ".."))
          continue;

        ignition::common::removeAll(_path + "/" + p->d_name);
      }
    }
    closedir(dir);
  }

  return ignition::common::removeDirectoryOrFile(_path);
}

/////////////////////////////////////////////////
bool ignition::common::exists(const std::string &_path)
{
  return ignition::common::isFile(_path) ||
         ignition::common::isDirectory(_path);
}

/////////////////////////////////////////////////
bool ignition::common::moveFile(const std::string &_existingFilename,
                                const std::string &_newFilename)
{
  return copyFile(_existingFilename, _newFilename) &&
         std::remove(_existingFilename.c_str()) == 0;
}

/////////////////////////////////////////////////
std::string ignition::common::absPath(const std::string &_path)
{
  std::string result;

  char path[IGN_PATH_MAX] = "";
#ifdef _WIN32
  if (GetFullPathName(_path.c_str(), IGN_PATH_MAX, &path[0], nullptr) != 0)
#else
  if (realpath(_path.c_str(), &path[0]) != nullptr)
#endif
    result = path;
  else if (!_path.empty())
  {
    // If _path is an absolute path, then return _path.
    // An absoluate path on Windows is a character followed by a colon and a
    // forward-slash.
    if (_path.compare(0, 1, "/") == 0 || _path.compare(1, 3, ":\\") == 0)
      result = _path;
    // Otherwise return the current working directory with _path appended.
    else
      result = ignition::common::cwd() + "/" + _path;
  }

  ignition::common::replaceAll(result, result, "//", "/");

  return result;
}

//////////////////////////////////////////////////
std::string ignition::common::joinPaths(const std::string &_path1,
                                        const std::string &_path2)
{
  // todo #ifdef _WIN32 use PathCchCombine()
  std::string result = _path1 + "/" + _path2;
  ignition::common::replaceAll(result, result, "//", "/");
  return result;
}

/////////////////////////////////////////////////
bool ignition::common::copyFile(const std::string &_existingFilename,
                                const std::string &_newFilename)
{
  std::string absExistingFilename =
    ignition::common::absPath(_existingFilename);
  std::string absNewFilename = ignition::common::absPath(_newFilename);

  if (absExistingFilename == absNewFilename)
    return false;

#ifdef _WIN32
  return CopyFile(absExistingFilename.c_str(), absNewFilename.c_str(), false);
#elif defined(__APPLE__)
  bool result = false;
  std::ifstream in(absExistingFilename.c_str(), std::ifstream::binary);

  if (in.good())
  {
    std::ofstream out(absNewFilename.c_str(),
                      std::ifstream::trunc | std::ifstream::binary);
    if (out.good())
    {
      out << in.rdbuf();
      result = ignition::common::isFile(absNewFilename);
    }
    out.close();
  }
  in.close();

  return result;
#else
  int readFd = 0;
  int writeFd = 0;
  struct stat statBuf;
  off_t offset = 0;

  // Open the input file.
  readFd = open(absExistingFilename.c_str(), O_RDONLY);
  if (readFd < 0)
    return false;

  // Stat the input file to obtain its size.
  fstat(readFd, &statBuf);

  // Open the output file for writing, with the same permissions as the
  // source file.
  writeFd = open(absNewFilename.c_str(), O_WRONLY | O_CREAT, statBuf.st_mode);

  while (offset >= 0 && offset < statBuf.st_size)
  {
    // Send the bytes from one file to the other.
    ssize_t written = sendfile(writeFd, readFd, &offset, statBuf.st_size);
    if (written < 0)
      break;
  }

  close(readFd);
  close(writeFd);

  return offset == statBuf.st_size;
#endif
}

/////////////////////////////////////////////////
std::string ignition::common::cwd()
{
  char buf[IGN_PATH_MAX + 1] = {'\0'};
#ifdef _WIN32
  return _getcwd(buf, sizeof(buf)) == nullptr ? "" : buf;
#else
  return getcwd(buf, sizeof(buf)) == nullptr ? "" : buf;
#endif
}

/////////////////////////////////////////////////
bool ignition::common::createDirectories(const std::string &_path)
{
  size_t index = 0;
  while (index < _path.size())
  {
    size_t end = _path.find('/', index+1);
    std::string dir = _path.substr(0, end);
    if (!exists(dir))
    {
#ifdef _WIN32
      _mkdir(dir.c_str());
#else
      mkdir(dir.c_str(), S_IRWXU | S_IRWXG | S_IROTH | S_IXOTH);
#endif
    }
    index = end;
  }

  return true;
}

/////////////////////////////////////////////////
>>>>>>> a27254d3
std::vector<std::string> ignition::common::split(const std::string &_str,
    const std::string &_delim)
{
  std::vector<std::string> tokens;
  char *saveptr;
  char *str = strdup(_str.c_str());

  auto token = ignstrtok(str, _delim.c_str(), &saveptr);

  while (token)
  {
    tokens.push_back(token);
    token = ignstrtok(NULL, _delim.c_str(), &saveptr);
  }

  free(str);
  return tokens;
}

/////////////////////////////////////////////////
void ignition::common::ltrim(std::string &_s)
{
  _s.erase(_s.begin(), std::find_if(_s.begin(), _s.end(),
        std::not1(std::ptr_fun<int, int>(std::isspace))));
}

/////////////////////////////////////////////////
void ignition::common::rtrim(std::string &_s)
{
  _s.erase(std::find_if(_s.rbegin(), _s.rend(),
        std::not1(std::ptr_fun<int, int>(std::isspace))).base(),
      _s.end());
}

/////////////////////////////////////////////////
void ignition::common::trim(std::string &_s)
{
  ignition::common::ltrim(_s);
  ignition::common::rtrim(_s);
}

/////////////////////////////////////////////////
std::string ignition::common::ltrimmed(std::string _s)
{
  ignition::common::ltrim(_s);
  return _s;
}

/////////////////////////////////////////////////
std::string ignition::common::rtrimmed(std::string _s)
{
  ignition::common::rtrim(_s);
  return _s;
}

/////////////////////////////////////////////////
std::string ignition::common::trimmed(std::string _s)
{
  ignition::common::trim(_s);
  return _s;
}

/////////////////////////////////////////////////
std::string ignition::common::lowercase(const std::string &_in)
{
  std::string out = _in;
  std::transform(out.begin(), out.end(), out.begin(), ::tolower);
  return out;
}

/////////////////////////////////////////////////
std::string ignition::common::lowercase(const char *_in)
{
  std::string ins = _in;
  return lowercase(ins);
}

/////////////////////////////////////////////////
void ignition::common::replaceAll(std::string &_result,
                                  const std::string &_orig,
                                  const std::string &_key,
                                  const std::string &_replacement)
{
  _result = _orig;
  size_t pos = 0;
  while ((pos = _result.find(_key, pos)) != std::string::npos)
  {
    _result = _result.replace(pos, _key.length(), _replacement);
    pos += _key.length() > _replacement.length() ? 0 : _replacement.length();
  }
}

/////////////////////////////////////////////////
std::string ignition::common::replaceAll(const std::string &_orig,
                                        const std::string &_key,
                                        const std::string &_replacement)
{
  std::string result;
  replaceAll(result, _orig, _key, _replacement);
  return result;
}<|MERGE_RESOLUTION|>--- conflicted
+++ resolved
@@ -409,220 +409,6 @@
 }
 
 /////////////////////////////////////////////////
-<<<<<<< HEAD
-=======
-bool ignition::common::isFile(const std::string &_path)
-{
-  std::ifstream f(_path);
-  return f.good();
-}
-
-/////////////////////////////////////////////////
-bool ignition::common::removeDirectory(const std::string &_path)
-{
-  if (ignition::common::isDirectory(_path))
-  {
-#ifdef _WIN32
-    return RemoveDirectory(_path.c_str());
-#else
-    return rmdir(_path.c_str()) == 0;
-#endif
-  }
-
-  return false;
-}
-
-/////////////////////////////////////////////////
-bool ignition::common::removeDirectoryOrFile(const std::string &_path)
-{
-  if (ignition::common::isDirectory(_path))
-  {
-    return ignition::common::removeDirectory(_path);
-  }
-  else if (ignition::common::isFile(_path))
-  {
-    return std::remove(_path.c_str()) == 0;
-  }
-  return false;
-}
-
-/////////////////////////////////////////////////
-bool ignition::common::removeAll(const std::string &_path)
-{
-  if (ignition::common::isDirectory(_path))
-  {
-    DIR *dir = opendir(_path.c_str());
-    if (dir)
-    {
-      struct dirent *p;
-      while ( (p=readdir(dir)) != nullptr)
-      {
-        // Skip special files.
-        if (!std::strcmp(p->d_name, ".") || !std::strcmp(p->d_name, ".."))
-          continue;
-
-        ignition::common::removeAll(_path + "/" + p->d_name);
-      }
-    }
-    closedir(dir);
-  }
-
-  return ignition::common::removeDirectoryOrFile(_path);
-}
-
-/////////////////////////////////////////////////
-bool ignition::common::exists(const std::string &_path)
-{
-  return ignition::common::isFile(_path) ||
-         ignition::common::isDirectory(_path);
-}
-
-/////////////////////////////////////////////////
-bool ignition::common::moveFile(const std::string &_existingFilename,
-                                const std::string &_newFilename)
-{
-  return copyFile(_existingFilename, _newFilename) &&
-         std::remove(_existingFilename.c_str()) == 0;
-}
-
-/////////////////////////////////////////////////
-std::string ignition::common::absPath(const std::string &_path)
-{
-  std::string result;
-
-  char path[IGN_PATH_MAX] = "";
-#ifdef _WIN32
-  if (GetFullPathName(_path.c_str(), IGN_PATH_MAX, &path[0], nullptr) != 0)
-#else
-  if (realpath(_path.c_str(), &path[0]) != nullptr)
-#endif
-    result = path;
-  else if (!_path.empty())
-  {
-    // If _path is an absolute path, then return _path.
-    // An absoluate path on Windows is a character followed by a colon and a
-    // forward-slash.
-    if (_path.compare(0, 1, "/") == 0 || _path.compare(1, 3, ":\\") == 0)
-      result = _path;
-    // Otherwise return the current working directory with _path appended.
-    else
-      result = ignition::common::cwd() + "/" + _path;
-  }
-
-  ignition::common::replaceAll(result, result, "//", "/");
-
-  return result;
-}
-
-//////////////////////////////////////////////////
-std::string ignition::common::joinPaths(const std::string &_path1,
-                                        const std::string &_path2)
-{
-  // todo #ifdef _WIN32 use PathCchCombine()
-  std::string result = _path1 + "/" + _path2;
-  ignition::common::replaceAll(result, result, "//", "/");
-  return result;
-}
-
-/////////////////////////////////////////////////
-bool ignition::common::copyFile(const std::string &_existingFilename,
-                                const std::string &_newFilename)
-{
-  std::string absExistingFilename =
-    ignition::common::absPath(_existingFilename);
-  std::string absNewFilename = ignition::common::absPath(_newFilename);
-
-  if (absExistingFilename == absNewFilename)
-    return false;
-
-#ifdef _WIN32
-  return CopyFile(absExistingFilename.c_str(), absNewFilename.c_str(), false);
-#elif defined(__APPLE__)
-  bool result = false;
-  std::ifstream in(absExistingFilename.c_str(), std::ifstream::binary);
-
-  if (in.good())
-  {
-    std::ofstream out(absNewFilename.c_str(),
-                      std::ifstream::trunc | std::ifstream::binary);
-    if (out.good())
-    {
-      out << in.rdbuf();
-      result = ignition::common::isFile(absNewFilename);
-    }
-    out.close();
-  }
-  in.close();
-
-  return result;
-#else
-  int readFd = 0;
-  int writeFd = 0;
-  struct stat statBuf;
-  off_t offset = 0;
-
-  // Open the input file.
-  readFd = open(absExistingFilename.c_str(), O_RDONLY);
-  if (readFd < 0)
-    return false;
-
-  // Stat the input file to obtain its size.
-  fstat(readFd, &statBuf);
-
-  // Open the output file for writing, with the same permissions as the
-  // source file.
-  writeFd = open(absNewFilename.c_str(), O_WRONLY | O_CREAT, statBuf.st_mode);
-
-  while (offset >= 0 && offset < statBuf.st_size)
-  {
-    // Send the bytes from one file to the other.
-    ssize_t written = sendfile(writeFd, readFd, &offset, statBuf.st_size);
-    if (written < 0)
-      break;
-  }
-
-  close(readFd);
-  close(writeFd);
-
-  return offset == statBuf.st_size;
-#endif
-}
-
-/////////////////////////////////////////////////
-std::string ignition::common::cwd()
-{
-  char buf[IGN_PATH_MAX + 1] = {'\0'};
-#ifdef _WIN32
-  return _getcwd(buf, sizeof(buf)) == nullptr ? "" : buf;
-#else
-  return getcwd(buf, sizeof(buf)) == nullptr ? "" : buf;
-#endif
-}
-
-/////////////////////////////////////////////////
-bool ignition::common::createDirectories(const std::string &_path)
-{
-  size_t index = 0;
-  while (index < _path.size())
-  {
-    size_t end = _path.find('/', index+1);
-    std::string dir = _path.substr(0, end);
-    if (!exists(dir))
-    {
-#ifdef _WIN32
-      _mkdir(dir.c_str());
-#else
-      mkdir(dir.c_str(), S_IRWXU | S_IRWXG | S_IROTH | S_IXOTH);
-#endif
-    }
-    index = end;
-  }
-
-  return true;
-}
-
-/////////////////////////////////////////////////
->>>>>>> a27254d3
 std::vector<std::string> ignition::common::split(const std::string &_str,
     const std::string &_delim)
 {
