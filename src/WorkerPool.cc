--- conflicted
+++ resolved
@@ -22,16 +22,6 @@
 #include <utility>
 
 #include "gz/common/WorkerPool.hh"
-<<<<<<< HEAD
-
-namespace igncmn = gz::common;
-using namespace igncmn;
-=======
-#include "gz/math/Helpers.hh"
-
-using namespace ignition;
-using namespace common;
->>>>>>> ade3fa20
 
 namespace gz
 {
@@ -84,8 +74,6 @@
       /// \brief used to signal when the pool is being shut down
       public: bool done = false;
     };
-  }
-}
 
 //////////////////////////////////////////////////
 void WorkerPool::Implementation::Worker()
@@ -201,4 +189,7 @@
     }
   }
   return signaled && !this->dataPtr->done;
+}
+
+}
 }