include (${project_cmake_dir}/Utils.cmake)
include_directories(${CMAKE_CURRENT_SOURCE_DIR}
                    ${tinyxml2_INCLUDE_DIRS})

set (sources
  Animation.cc
  Base64.cc
  Battery.cc
  BVHLoader.cc
  ColladaExporter.cc
  ColladaLoader.cc
  Console.cc
  Dem.cc
  Event.cc
  Filesystem.cc
  FilesystemBoost.cc
  KeyEvent.cc
  KeyFrame.cc
  Material.cc
  MaterialDensity.cc
  Mesh.cc
  MeshExporter.cc
  MeshManager.cc
  MouseEvent.cc
  NodeAnimation.cc
  NodeTransform.cc
  OBJLoader.cc
  Plugin.cc
  PluginLoader.cc
  Skeleton.cc
  SkeletonAnimation.cc
  SkeletonNode.cc
  STLLoader.cc
  StringUtils.cc
  SystemPaths.cc
  SubMesh.cc
  SVGLoader.cc
  Time.cc
  Timer.cc
  URI.cc
  Util.cc
  Uuid.cc
  WorkerPool.cc
)

# FIXME: Some classes fail to build on Windows
if(NOT WIN32)
  set (sources ${sources}
    AudioDecoder.cc
    ffmpeg_inc.cc
    GTSMeshUtils.cc
    Image.cc
    ImageHeightmap.cc
    MeshCSG.cc
    Video.cc
    VideoEncoder.cc
  )
endif()

if (NOT USE_EXTERNAL_TINYXML2)
    list (APPEND sources ${CMAKE_SOURCE_DIR}/src/tinyxml2/tinyxml2.cpp)
endif()

set (gtest_sources
  Animation_TEST.cc
  Base64_TEST.cc
  Battery_TEST.cc
  ColladaExporter_TEST.cc
  ColladaLoader_TEST.cc
  Console_TEST.cc
  Dem_TEST.cc
  EnumIface_TEST.cc
  Event_TEST.cc
  Filesystem_TEST.cc
  KeyEvent_TEST.cc
  Material_TEST.cc
  MaterialDensity_TEST.cc
  Mesh_TEST.cc
  MeshManager_TEST.cc
  MouseEvent_TEST.cc
  MovingWindowFilter_TEST.cc
  OBJLoader_TEST.cc
  PluginLoader_TEST.cc
<<<<<<< HEAD
  PluginUtils_TEST.cc
  SemanticVersion_TEST.cc
=======
>>>>>>> 29e20bbb
  StringUtils_TEST.cc
  SubMesh_TEST.cc
  SVGLoader_TEST.cc
  SystemPaths_TEST.cc
  Time_TEST.cc
  URI_TEST.cc
  Util_TEST.cc
  Uuid_TEST.cc
  WorkerPool_TEST.cc
)

# FIXME: Some classes fail to build on Windows
if(NOT WIN32)
  set (gtest_sources ${gtest_sources}
    #AudioDecoder_TEST.cc
    GTSMeshUtils_TEST.cc
    Image_TEST.cc
    ImageHeightmap_TEST.cc
    VideoEncoder_TEST.cc
  )
endif()

ign_add_library(${PROJECT_LIBRARY_TARGET_NAME} ${sources})
target_link_libraries(${PROJECT_LIBRARY_TARGET_NAME}
  ${IGNITION-MATH_LIBRARIES}
  ${tinyxml2_LIBRARIES}
  ${uuid_LIBRARIES}
  )

if(NOT WIN32)
  target_link_libraries(${PROJECT_LIBRARY_TARGET_NAME}
    ${freeimage_LIBRARIES}
    ${gts_LIBRARIES}
    ${libavcodec_LIBRARIES}
    ${libavformat_LIBRARIES}
    ${libavutil_LIBRARIES}
    ${libavdevice_LIBRARIES}
    ${libswscale_LIBRARIES}
  )
endif()

if (UNIX AND NOT APPLE)
  target_link_libraries(${PROJECT_LIBRARY_TARGET_NAME} rt)

  # Need to add default visibility to ignition-msgs
  get_target_property(current_property ${PROJECT_LIBRARY_TARGET_NAME}
    COMPILE_FLAGS)

  # property non-existent or empty
  if(NOT current_property)
    set_target_properties(${PROJECT_LIBRARY_TARGET_NAME}
      PROPERTIES GENERATED TRUE
      COMPILE_FLAGS "-fvisibility=default")
  else()
    set_target_properties(${PROJECT_LIBRARY_TARGET_NAME}
      PROPERTIES COMPILE_FLAGS
      "${current_property} -fvisibility=default")
  endif()
endif()

# When the minimum CMake required version will be >= 3.1
# we could use the target_compile_features() command
# to enable C++11 support in a platform-independent way.
if(NOT MSVC)
  target_compile_options(${PROJECT_LIBRARY_TARGET_NAME} PUBLIC "-std=c++11")
endif()

target_include_directories(${PROJECT_LIBRARY_TARGET_NAME}
  PUBLIC $<BUILD_INTERFACE:${PROJECT_SOURCE_DIR}/include>
  $<INSTALL_INTERFACE:${INCLUDE_INSTALL_DIR_FULL}>)

ign_install_library(${PROJECT_LIBRARY_TARGET_NAME} ${PROJECT_EXPORT_NAME})

#ign_add_library(ignition-common ${sources})
#ign_install_library(ignition-common)

#target_link_libraries(ignition-common
#  ${IGNITION-MATH_LIBRARIES}
#)

ign_build_tests(${gtest_sources})<|MERGE_RESOLUTION|>--- conflicted
+++ resolved
@@ -81,11 +81,7 @@
   MovingWindowFilter_TEST.cc
   OBJLoader_TEST.cc
   PluginLoader_TEST.cc
-<<<<<<< HEAD
   PluginUtils_TEST.cc
-  SemanticVersion_TEST.cc
-=======
->>>>>>> 29e20bbb
   StringUtils_TEST.cc
   SubMesh_TEST.cc
   SVGLoader_TEST.cc
