
# Turn on C++11 support for the library
set(CMAKE_CXX_STANDARD 11)

# Collect source files into the "sources" variable and unit test files into the
# "gtest_sources" variable
ign_get_libsources_and_unittests(sources gtest_sources)

# FIXME: This class does not currently work
list(REMOVE_ITEM sources AudioDecoder.cc)
list(REMOVE_ITEM gtest_sources AudioDecoder_TEST.cc)

if(WIN32)

  # FIXME: Some classes fail to build on Windows
  list(REMOVE_ITEM sources
    AudioDecoder.cc
    ffmpeg_inc.cc
    GTSMeshUtils.cc
    Image.cc
    ImageHeightmap.cc
    MeshCSG.cc
    Video.cc
    VideoEncoder.cc)

<<<<<<< HEAD
if (NOT USE_EXTERNAL_TINYXML2)
    list (APPEND sources ${CMAKE_SOURCE_DIR}/src/tinyxml2/tinyxml2.cpp)
endif()

set (gtest_sources
  Animation_TEST.cc
  Base64_TEST.cc
  Battery_TEST.cc
  ColladaExporter_TEST.cc
  ColladaLoader_TEST.cc
  Console_TEST.cc
  Dem_TEST.cc
  EnumIface_TEST.cc
  Event_TEST.cc
  Filesystem_TEST.cc
  KeyEvent_TEST.cc
  Material_TEST.cc
  MaterialDensity_TEST.cc
  Mesh_TEST.cc
  MeshManager_TEST.cc
  MouseEvent_TEST.cc
  MovingWindowFilter_TEST.cc
  OBJLoader_TEST.cc
  PluginLoader_TEST.cc
  PluginUtils_TEST.cc
  StringUtils_TEST.cc
  SubMesh_TEST.cc
  SVGLoader_TEST.cc
  SystemPaths_TEST.cc
  TemplateHelpers_TEST.cc
  Time_TEST.cc
  URI_TEST.cc
  Util_TEST.cc
  Uuid_TEST.cc
  WorkerPool_TEST.cc
)

# FIXME: Some classes fail to build on Windows
if(NOT WIN32)
  set (gtest_sources ${gtest_sources}
    #AudioDecoder_TEST.cc
=======
  # FIXME: Some tests cannot build on Windows
  list(REMOVE_ITEM gtest_sources
>>>>>>> d3486f24
    GTSMeshUtils_TEST.cc
    Image_TEST.cc
    ImageHeightmap_TEST.cc
    VideoEncoder_TEST.cc)

endif()

if(NOT USE_EXTERNAL_TINYXML2)
  # If we are using our internal copy of tinyxml2, then add its
  # source file.
  message(STATUS "Adding tinyxml2 source files")
  list(APPEND sources ${CMAKE_CURRENT_SOURCE_DIR}/tinyxml2/tinyxml2.cpp)
endif()

# Create the library target
ign_add_library(${PROJECT_LIBRARY_TARGET_NAME} ${sources})

# Link the libraries that we always need
target_link_libraries(${PROJECT_LIBRARY_TARGET_NAME}
  PUBLIC
    ignition-math${IGN_MATH_VER}::ignition-math${IGN_MATH_VER}
  PRIVATE
    ${DL_TARGET})

if(USE_EXTERNAL_TINYXML2)
  # If we are using an external copy of tinyxml2, add its imported target
  target_link_libraries(${PROJECT_LIBRARY_TARGET_NAME}
    PRIVATE
      TINYXML2::TINYXML2)
else()
  # Otherwise, add its source directory to our target's PRIVATE include
  # directories. We do not want this to be visible to consumers of
  # ignition-common.
  target_include_directories(${PROJECT_LIBRARY_TARGET_NAME}
    PRIVATE ${CMAKE_CURRENT_SOURCE_DIR}/tinyxml2)
endif()

# Include the interface directories that we always need.
# Note that FreeImage, DL, and TINYXML2 are not included here, because their
# headers are only included in the source code, and do not need to be visible
# to projects that depend on ignition-common.
ign_target_interface_include_directories(${PROJECT_LIBRARY_TARGET_NAME}
  ignition-math${IGN_MATH_VER}::ignition-math${IGN_MATH_VER})

# Handle non-Windows configuration settings
if(NOT WIN32)

  # Link the libraries that we don't expect to find on Windows
  target_link_libraries(${PROJECT_LIBRARY_TARGET_NAME}
    PUBLIC
      UUID::UUID
      SWSCALE::SWSCALE
      AVDEVICE::AVDEVICE
      AVFORMAT::AVFORMAT
      AVCODEC::AVCODEC
      AVUTIL::AVUTIL
    PRIVATE
      FreeImage::FreeImage
      GTS::GTS)

  # Include the interface directories that we don't expect to find on Windows.
  # Note that GTS is not included here, because its headers are only used
  # internally by the source code and do not need to be visible to projects that
  # depend on ignition-common.
  ign_target_interface_include_directories(${PROJECT_LIBRARY_TARGET_NAME}
    UUID::UUID
    SWSCALE::SWSCALE
    AVDEVICE::AVDEVICE
    AVFORMAT::AVFORMAT
    AVCODEC::AVCODEC
    AVUTIL::AVUTIL)

  # Add compile options for the library. This should not be needed by projects
  # that depend on ignition-common, so we mark it PRIVATE
  target_compile_options(${PROJECT_LIBRARY_TARGET_NAME}
    PRIVATE
      ${GTS_CFLAGS})

endif()

if(UNIX AND NOT APPLE)

  # Need to add default visibility
  get_target_property(current_property ${PROJECT_LIBRARY_TARGET_NAME}
    COMPILE_FLAGS)

  # property non-existent or empty
  if(NOT current_property)
    set_target_properties(${PROJECT_LIBRARY_TARGET_NAME}
      PROPERTIES GENERATED TRUE
      COMPILE_FLAGS "-fvisibility=default")
  else()
    set_target_properties(${PROJECT_LIBRARY_TARGET_NAME}
      PROPERTIES COMPILE_FLAGS
      "${current_property} -fvisibility=default")
  endif()

endif()

# Create installation instructions for the library target. This must be called
# in the same scope that the target is created.
ign_install_library()

# Build the unit tests
ign_build_tests(
  TYPE UNIT
  SOURCES ${gtest_sources}
  INCLUDE_DIRS
    # Used to make internal source file headers visible to the unit tests
    ${CMAKE_CURRENT_SOURCE_DIR}
    # Used to make test-directory headers visible to the unit tests
    ${PROJECT_SOURCE_DIR}
    # Used to make test_config.h visible to the unit tests
    ${PROJECT_BINARY_DIR})

if(TARGET UNIT_ColladaExporter_TEST)
  if(USE_EXTERNAL_TINYXML2)
    # The collada exporter test uses tinyxml2, so we must link it if we're using
    # and external copy.
    target_link_libraries(UNIT_ColladaExporter_TEST TINYXML2::TINYXML2)
  else()
    # If we are using the internal copy of tinyxml2, then the collada exporter
    # test needs to be pointed to the internal tinyxml2 include directory.
    target_include_directories(UNIT_ColladaExporter_TEST PRIVATE ${CMAKE_CURRENT_SOURCE_DIR}/tinyxml2)
    # We also need to add this as a source file to the collada exporter test's
    # target, because we do not export the tinyxml2 symbols that get generated
    # in the ignition-common library. Therefore, the collada exporter test
    # cannot link to those symbols and must generate its own.
    target_sources(UNIT_ColladaExporter_TEST PRIVATE tinyxml2/tinyxml2.cpp)
  endif()
endif()

# Produce warning on Windows if the user has decided to turn on the symlink
# tests. In order for those tests to work, they will need to run the tests in
# administrative mode, or use some other workaround.
if(WIN32)
  if(IGN_BUILD_SYMLINK_TESTS_ON_WINDOWS)
    message(STATUS "")
    message(STATUS "You have opted to enable symlink tests on a Windows platform.")
    message(STATUS "The test UNIT_Filesystem_TEST will require elevated privileges")
    message(STATUS "in order to succeed. For more information, see the issue")
    message(STATUS "https://bitbucket.org/ignitionrobotics/ign-common/issues/21")
    message(STATUS "")
    target_compile_definitions(UNIT_Filesystem_TEST PRIVATE IGN_BUILD_SYMLINK_TESTS_ON_WINDOWS)
  endif()
endif()<|MERGE_RESOLUTION|>--- conflicted
+++ resolved
@@ -23,52 +23,8 @@
     Video.cc
     VideoEncoder.cc)
 
-<<<<<<< HEAD
-if (NOT USE_EXTERNAL_TINYXML2)
-    list (APPEND sources ${CMAKE_SOURCE_DIR}/src/tinyxml2/tinyxml2.cpp)
-endif()
-
-set (gtest_sources
-  Animation_TEST.cc
-  Base64_TEST.cc
-  Battery_TEST.cc
-  ColladaExporter_TEST.cc
-  ColladaLoader_TEST.cc
-  Console_TEST.cc
-  Dem_TEST.cc
-  EnumIface_TEST.cc
-  Event_TEST.cc
-  Filesystem_TEST.cc
-  KeyEvent_TEST.cc
-  Material_TEST.cc
-  MaterialDensity_TEST.cc
-  Mesh_TEST.cc
-  MeshManager_TEST.cc
-  MouseEvent_TEST.cc
-  MovingWindowFilter_TEST.cc
-  OBJLoader_TEST.cc
-  PluginLoader_TEST.cc
-  PluginUtils_TEST.cc
-  StringUtils_TEST.cc
-  SubMesh_TEST.cc
-  SVGLoader_TEST.cc
-  SystemPaths_TEST.cc
-  TemplateHelpers_TEST.cc
-  Time_TEST.cc
-  URI_TEST.cc
-  Util_TEST.cc
-  Uuid_TEST.cc
-  WorkerPool_TEST.cc
-)
-
-# FIXME: Some classes fail to build on Windows
-if(NOT WIN32)
-  set (gtest_sources ${gtest_sources}
-    #AudioDecoder_TEST.cc
-=======
   # FIXME: Some tests cannot build on Windows
   list(REMOVE_ITEM gtest_sources
->>>>>>> d3486f24
     GTSMeshUtils_TEST.cc
     Image_TEST.cc
     ImageHeightmap_TEST.cc
