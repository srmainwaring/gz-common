/*
 * Copyright (C) 2014 Open Source Robotics Foundation
 *
 * Licensed under the Apache License, Version 2.0 (the "License");
 * you may not use this file except in compliance with the License.
 * You may obtain a copy of the License at
 *
 *     http://www.apache.org/licenses/LICENSE-2.0
 *
 * Unless required by applicable law or agreed to in writing, software
 * distributed under the License is distributed on an "AS IS" BASIS,
 * WITHOUT WARRANTIES OR CONDITIONS OF ANY KIND, either express or implied.
 * See the License for the specific language governing permissions and
 * limitations under the License.
 *
*/
#include <boost/algorithm/string.hpp>

#include <algorithm>
#include <fstream>
#include <sstream>

#include <ignition/common/SystemPaths.hh>
#include <ignition/common/Skeleton.hh>
#include <ignition/common/SkeletonAnimation.hh>
#include <ignition/common/Console.hh>
#include <ignition/common/BVHLoader.hh>

using namespace ignition;
using namespace common;

/////////////////////////////////////////////////
BVHLoader::BVHLoader()
{
}

/////////////////////////////////////////////////
BVHLoader::~BVHLoader()
{
}

/////////////////////////////////////////////////
Skeleton *BVHLoader::Load(const std::string &_filename, const double _scale)
{
  std::string fullname = common::findFile(_filename);

  Skeleton *skeleton = NULL;
  std::ifstream file;
  file.open(fullname.c_str());
  std::vector<SkeletonNode*> nodes;
  std::vector<std::vector<std::string> > nodeChannels;
  unsigned int totalChannels = 0;
  std::string line;
  if (file.is_open())
  {
    getline(file, line);
    if (line.find("HIERARCHY") == std::string::npos)
    {
      file.close();
      return NULL;
    }

    SkeletonNode *parent = NULL;
    SkeletonNode *node = NULL;
    while (!file.eof())
    {
      getline(file, line);
      std::vector<std::string> words;
      boost::trim(line);
      boost::split(words, line, boost::is_any_of("   "));
      if (words[0] == "ROOT" || words[0] == "JOINT")
      {
        if (words.size() < 2)
        {
          file.close();
          return NULL;
        }
        SkeletonNode::SkeletonNodeType type = SkeletonNode::JOINT;
        std::string name = words[1];
        node = new SkeletonNode(parent, name, name, type);
        if (words[0] != "End")
          nodes.push_back(node);
      }
      else
      {
        if (words[0] == "OFFSET")
        {
          if (words.size() < 4)
          {
            file.close();
            return NULL;
          }
          math::Vector3d offset = math::Vector3d(
              math::parseFloat(words[1]) * _scale,
              math::parseFloat(words[2]) * _scale,
              math::parseFloat(words[3]) * _scale);
          math::Matrix4d transform(math::Matrix4d::Identity);
          transform.Translate(offset);
          node->SetTransform(transform);
        }
        else
        {
          if (words[0] == "CHANNELS")
          {
            if (words.size() < 3 ||
                static_cast<size_t>(math::parseInt(words[1]) + 2) >
                 words.size())
            {
              file.close();
              return NULL;
            }
            nodeChannels.push_back(words);
            totalChannels += math::parseInt(words[1]);
          }
          else
          {
            if (words[0] == "{")
            {
              parent = node;
            }
            else
            {
              if (words[0] == "}")
              {
                parent = parent->Parent();
              }
              else
              {
                if (words.size() == 2 && words[0] == "End"
                        && words[1] == "Site")
                {
                  /// ignore End Sites
                  getline(file, line);  /// read {
                  getline(file, line);  /// read OFFSET
                  getline(file, line);  /// read }
                }
                else
                {
                  if (nodes.empty())
                  {
                    file.close();
                    return NULL;
                  }
                  skeleton = new Skeleton(nodes[0]);
                  break;
                }
              }
            }
          }
        }
      }
    }
  }
  getline(file, line);
  std::vector<std::string> words;
  boost::trim(line);
  boost::split(words, line, boost::is_any_of("   "));
  unsigned int frameCount = 0;
  double frameTime = 0.0;
  if (words[0] != "Frames:" || words.size() < 2)
  {
    file.close();
    return NULL;
  }
  else
  {
    frameCount = static_cast<unsigned int>(math::parseInt(words[1]));
  }

  getline(file, line);
  words.clear();
  boost::trim(line);
  boost::split(words, line, boost::is_any_of("   "));

  if (words.size() < 3 || words[0] != "Frame" || words[1] != "Time:")
  {
    file.close();
    return NULL;
  }
  else
    frameTime = math::parseFloat(words[2]);

  double time = 0.0;
  unsigned int frameNo = 0;

  SkeletonAnimation *animation = new SkeletonAnimation(_filename);

  while (!file.eof())
  {
    getline(file, line);
    words.clear();
    boost::trim(line);
    boost::split(words, line, boost::is_any_of("   "));
    if (words.size() < totalChannels)
    {
      ignwarn << "Frame " << frameNo << " invalid.\n";
      frameNo++;
      time += frameTime;
      continue;
    }

    unsigned int cursor = 0;
    for (unsigned int i = 0; i < nodes.size(); i++)
    {
      SkeletonNode *node = nodes[i];
      std::vector<std::string> channels = nodeChannels[i];
      math::Vector3d translation = node->Transform().Translation();
      math::Vector3d xAxis(1, 0, 0);
      math::Vector3d yAxis(0, 1, 0);
      math::Vector3d zAxis(0, 0, 1);
      double xAngle = 0.0;
      double yAngle = 0.0;
      double zAngle = 0.0;
      math::Matrix4d transform(math::Matrix4d::Identity);
      std::vector<math::Matrix4d> mats;
      unsigned int chanCount = math::parseInt(channels[1]);
      for (unsigned int j = 2; j < (2 + chanCount); j++)
      {
        double value = math::parseFloat(words[cursor]);
        cursor++;
        std::string channel = channels[j];
        if (channel == "Xposition")
          translation.X(value * _scale);
        else
        {
          if (channel == "Yposition")
          {
            translation.Y(value * _scale);
          }
          else
          {
            if (channel == "Zposition")
            {
              translation.Z(value * _scale);
            }
            else
            {
              if (channel == "Zrotation")
              {
                zAngle = IGN_DTOR(value);
<<<<<<< HEAD
                mats.push_back(
                    math::Matrix4d(math::Quaterniond(zAxis, zAngle)));
=======
                mats.push_back(math::Matrix4d(
		  math::Quaterniond(zAxis, zAngle)));
>>>>>>> 0770c944
              }
              else
              {
                if (channel == "Xrotation")
                {
                  xAngle = IGN_DTOR(value);
                  mats.push_back(math::Matrix4d(
                    math::Quaterniond(xAxis, xAngle)));
                }
                else
                {
                  if (channel == "Yrotation")
                  {
                    yAngle = IGN_DTOR(value);
                    mats.push_back(math::Matrix4d(
                      math::Quaterniond(yAxis, yAngle)));
                  }
                }
              }
            }
          }
        }
      }
      while (!mats.empty())
      {
        transform = mats.back() * transform;
        mats.pop_back();
      }
      math::Matrix4d pos(math::Matrix4d::Identity);
      pos.Translate(translation);
      transform = pos * transform;
      animation->AddKeyFrame(node->Name(), time, transform);
    }

    frameNo++;
    time += frameTime;
    if (frameNo == frameCount)
      break;
  }
  if (frameNo < frameCount - 1)
    ignwarn << "BVH file ended unexpectedly.\n";

  skeleton->AddAnimation(animation);

  file.close();
  return skeleton;
}<|MERGE_RESOLUTION|>--- conflicted
+++ resolved
@@ -238,13 +238,8 @@
               if (channel == "Zrotation")
               {
                 zAngle = IGN_DTOR(value);
-<<<<<<< HEAD
-                mats.push_back(
-                    math::Matrix4d(math::Quaterniond(zAxis, zAngle)));
-=======
                 mats.push_back(math::Matrix4d(
-		  math::Quaterniond(zAxis, zAngle)));
->>>>>>> 0770c944
+		          math::Quaterniond(zAxis, zAngle)));
               }
               else
               {
