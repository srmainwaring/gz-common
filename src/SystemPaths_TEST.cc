--- conflicted
+++ resolved
@@ -14,14 +14,10 @@
  * limitations under the License.
  *
 */
-<<<<<<< HEAD
 #include <gtest/gtest.h>
 
 #include <algorithm>
-=======
->>>>>>> e8cbc443
 #include <cstring>
-#include <algorithm>
 #include <fstream>
 #include <string>
 #include <vector>
@@ -176,7 +172,8 @@
 #ifdef _WIN32
   EXPECT_EQ(this->filesystemRoot + "Windows",
             sp.FindFileURI("file://" + filesystemRootUnix + "Windows"));
-  // TODO: This test should not work, because 'file://C:\\Windows' is not a
+  // TODO(anyone): This test should not work,
+  // because 'file://C:\\Windows' is not a
   // valid URI. However, until the URI class is upgraded to resolve this as
   // invalid URI, this test has to be commented out.
   // EXPECT_EQ("",
