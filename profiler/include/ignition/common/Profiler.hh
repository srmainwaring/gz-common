/*
 * Copyright (C) 2022 Open Source Robotics Foundation
 *
 * Licensed under the Apache License, Version 2.0 (the "License");
 * you may not use this file except in compliance with the License.
 * You may obtain a copy of the License at
 *
 *     http://www.apache.org/licenses/LICENSE-2.0
 *
 * Unless required by applicable law or agreed to in writing, software
 * distributed under the License is distributed on an "AS IS" BASIS,
 * WITHOUT WARRANTIES OR CONDITIONS OF ANY KIND, either express or implied.
 * See the License for the specific language governing permissions and
 * limitations under the License.
 *
 */

#include <gz/common/Profiler.hh>
<<<<<<< HEAD
#include <ignition/common/config.hh>

#define IGN_PROFILER_ENABLE GZ_PROFILER_ENABLE

#define IGN_PROFILE_THREAD_NAME(name)  GZ_PROFILE_THREAD_NAME(name)
#define IGN_PROFILE_LOG_TEXT(name)     GZ_PROFILE_LOG_TEXT(name)
#define IGN_PROFILE_BEGIN(name)        GZ_PROFILE_BEGIN(name)
#define IGN_PROFILE_END()              GZ_PROFILE_END()
#define IGN_PROFILE_L(name, line)      GZ_PROFILE_L(name, line)
#define IGN_PROFILE(name)              GZ_PROFILE(name)

#define IGN_PROFILER_VALID GZ_PROFILER_VALID
=======
#include <ignition/common/config.hh>
>>>>>>> ade3fa20
<|MERGE_RESOLUTION|>--- conflicted
+++ resolved
@@ -16,7 +16,6 @@
  */
 
 #include <gz/common/Profiler.hh>
-<<<<<<< HEAD
 #include <ignition/common/config.hh>
 
 #define IGN_PROFILER_ENABLE GZ_PROFILER_ENABLE
@@ -28,7 +27,4 @@
 #define IGN_PROFILE_L(name, line)      GZ_PROFILE_L(name, line)
 #define IGN_PROFILE(name)              GZ_PROFILE(name)
 
-#define IGN_PROFILER_VALID GZ_PROFILER_VALID
-=======
-#include <ignition/common/config.hh>
->>>>>>> ade3fa20
+#define IGN_PROFILER_VALID GZ_PROFILER_VALID