--- conflicted
+++ resolved
@@ -15,134 +15,5 @@
  *
  */
 
-<<<<<<< HEAD
-#include <limits>
-#include <string>
-#include <vector>
-#include <ignition/math/Vector3.hh>
-
-#include <ignition/common/graphics/Export.hh>
-#include <ignition/common/HeightmapData.hh>
-#include <ignition/common/Image.hh>
-
-namespace ignition
-{
-  namespace common
-  {
-    /// \brief Encapsulates an image that will be interpreted as a heightmap.
-    class IGNITION_COMMON_GRAPHICS_VISIBLE ImageHeightmap
-      : public ignition::common::HeightmapData
-    {
-      /// \brief Constructor
-      /// \param[in] _filename the path to the image
-      public: ImageHeightmap();
-
-      /// \brief Load an image file as a heightmap.
-      /// \param[in] _filename the path to the image file.
-      /// \return True when the operation succeeds to open a file.
-      public: int Load(const std::string &_filename = "");
-
-      // Documentation inherited.
-      public: void FillHeightMap(int _subSampling, unsigned int _vertSize,
-          const ignition::math::Vector3d &_size,
-          const ignition::math::Vector3d &_scale, bool _flipY,
-          std::vector<float> &_heights);
-
-      /// \brief Get the full filename of the image
-      /// \return The filename used to load the image
-      public: std::string Filename() const;
-
-      // Documentation inherited.
-      public: unsigned int Height() const;
-
-      // Documentation inherited.
-      public: unsigned int Width() const;
-
-      // Documentation inherited.
-      public: float MaxElevation() const;
-
-      /// \brief Image containing the heightmap data.
-      private: ignition::common::Image img;
-
-      /// \brief Get Heightmap heights given the image
-      /// \param[in] _data Image data
-      /// \param[in] _pitch Size of a row of image pixels in bytes
-      /// \param[in] _subSampling Subsampling factor
-      /// \param[in] _vertSize Number of points per row.
-      /// \param[in] _size Real dimmensions of the terrain.
-      /// \param[in] _scale Vector3 used to scale the height.
-      /// \param[in] _flipY If true, it inverts the order in which the vector
-      /// is filled.
-      /// \param[out] _heights Vector containing the terrain heights.
-      private: template <typename T>
-      void FillHeights(T *_data, int _imgHeight, int _imgWidth,
-        unsigned int _pitch, int _subSampling, unsigned int _vertSize,
-        const ignition::math::Vector3d &_size,
-        const ignition::math::Vector3d &_scale,
-        bool _flipY, std::vector<float> &_heights)
-      {
-        // bytes per pixel
-        const unsigned int bpp = _pitch / _imgWidth;
-        // number of channels in a pixel
-        const unsigned int channels = bpp / sizeof(T);
-        // number of pixels in a row of image
-        const unsigned int pitchInPixels = _pitch / bpp;
-
-        const double maxPixelValue =
-            static_cast<double>(std::numeric_limits<T>::max());
-
-        // Iterate over all the vertices
-        for (unsigned int y = 0; y < _vertSize; ++y)
-        {
-          // yf ranges between 0 and 4
-          const double yf = y / static_cast<double>(_subSampling);
-          const int y1 = static_cast<int>(std::floor(yf));
-          int y2 = static_cast<int>(std::ceil(yf));
-          if (y2 >= _imgHeight)
-            y2 = _imgHeight - 1;
-          const double dy = yf - y1;
-
-          for (unsigned int x = 0; x < _vertSize; ++x)
-          {
-            const double xf = x / static_cast<double>(_subSampling);
-            const int x1 = static_cast<int>(std::floor(xf));
-            int x2 = static_cast<int>(std::ceil(xf));
-            if (x2 >= _imgWidth)
-              x2 = _imgWidth - 1;
-            const double dx = xf - x1;
-
-            const double px1 = static_cast<int>(
-              _data[(y1 * pitchInPixels + x1) * channels]) / maxPixelValue;
-            const double px2 = static_cast<int>(
-              _data[(y1 * pitchInPixels + x2) * channels]) / maxPixelValue;
-            const float h1 = (px1 - ((px1 - px2) * dx));
-
-            const double px3 = static_cast<int>(
-              _data[(y2 * pitchInPixels + x1) * channels]) / maxPixelValue;
-            const double px4 = static_cast<int>(
-              _data[(y2 * pitchInPixels + x2) * channels]) / maxPixelValue;
-            const float h2 = (px3 - ((px3 - px4) * dx));
-            float h = (h1 - ((h1 - h2) * dy)) * _scale.Z();
-
-            // invert pixel definition so 1=ground, 0=full height,
-            //   if the terrain size has a negative z component
-            //   this is mainly for backward compatibility
-            if (_size.Z() < 0)
-              h = 1.0 - h;
-
-            // Store the height for future use
-            if (!_flipY)
-              _heights[y * _vertSize + x] = h;
-            else
-              _heights[(_vertSize - y - 1) * _vertSize + x] = h;
-          }
-        }
-      }
-    };
-  }
-}
-#endif
-=======
 #include <gz/common/ImageHeightmap.hh>
-#include <ignition/common/config.hh>
->>>>>>> 4f2ae91c
+#include <ignition/common/config.hh>