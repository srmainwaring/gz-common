--- conflicted
+++ resolved
@@ -15,93 +15,5 @@
  *
  */
 
-<<<<<<< HEAD
-#include <ignition/math/Vector3.hh>
-#include <ignition/math/Quaternion.hh>
-
-#include <ignition/utils/ImplPtr.hh>
-
-#include <ignition/common/graphics/Export.hh>
-
-
-namespace ignition
-{
-  namespace common
-  {
-    /// \class KeyFrame KeyFrame.hh ignition/common/KeyFrame.hh
-    /// \brief A key frame in an animation
-    class IGNITION_COMMON_GRAPHICS_VISIBLE KeyFrame
-    {
-      /// \brief Constructor
-      /// \param[in] _time Time of the keyframe in seconds
-      public: explicit KeyFrame(const double _time);
-
-      /// \brief Destructor
-      public: virtual ~KeyFrame();
-
-      /// \brief Get the time of the keyframe
-      /// \return the time
-      public: double Time() const;
-
-      /// \brief Private data pointer.
-      IGN_UTILS_IMPL_PTR(dataPtr)
-    };
-
-    /// \brief A keyframe for a PoseAnimation
-    class IGNITION_COMMON_GRAPHICS_VISIBLE PoseKeyFrame : public KeyFrame
-    {
-      /// \brief Constructor
-      /// \param[in] _time of the keyframe
-      public: explicit PoseKeyFrame(const double _time);
-
-      /// \brief Destructor
-      public: virtual ~PoseKeyFrame();
-
-      /// \brief Set the translation for the keyframe
-      /// \param[in] _trans Translation amount
-      public: void Translation(const math::Vector3d &_trans);
-
-      /// \brief Get the translation of the keyframe
-      /// \return The translation amount
-      public: const math::Vector3d &Translation() const;
-
-      /// \brief Set the rotation for the keyframe
-      /// \param[in] _rot Rotation amount
-      public: void Rotation(const math::Quaterniond &_rot);
-
-      /// \brief Get the rotation of the keyframe
-      /// \return The rotation amount
-      public: const math::Quaterniond &Rotation() const;
-
-      /// \brief Private data pointer.
-      IGN_UTILS_IMPL_PTR(dataPtr)
-    };
-
-    /// \brief A keyframe for a NumericAnimation
-    class IGNITION_COMMON_GRAPHICS_VISIBLE NumericKeyFrame : public KeyFrame
-    {
-      /// \brief Constructor
-      /// \param[in] _time Time of the keyframe
-      public: explicit NumericKeyFrame(const double _time);
-
-      /// \brief Destructor
-      public: virtual ~NumericKeyFrame();
-
-      /// \brief Set the value of the keyframe
-      /// \param[in] _value The new value
-      public: void Value(const double &_value);
-
-      /// \brief Get the value of the keyframe
-      /// \return the value of the keyframe
-      public: const double &Value() const;
-
-      /// \brief Private data pointer.
-      IGN_UTILS_IMPL_PTR(dataPtr)
-    };
-  }
-}
-#endif
-=======
 #include <gz/common/KeyFrame.hh>
-#include <ignition/common/config.hh>
->>>>>>> 4f2ae91c
+#include <ignition/common/config.hh>