--- conflicted
+++ resolved
@@ -15,252 +15,5 @@
  *
  */
 
-<<<<<<< HEAD
-#include <cstring>
-#include <limits>
-#include <memory>
-#include <string>
-#include <vector>
-#include <ignition/math/Color.hh>
-#include <ignition/common/graphics/Export.hh>
-
-#include <ignition/utils/ImplPtr.hh>
-
-namespace ignition
-{
-  namespace common
-  {
-    /// \brief String names for the pixel formats.
-    /// \sa Image::PixelFormat.
-    static std::string PixelFormatNames[] =
-    {
-      "UNKNOWN_PIXEL_FORMAT",
-      "L_INT8",
-      "L_INT16",
-      "RGB_INT8",
-      "RGBA_INT8",
-      "BGRA_INT8",
-      "RGB_INT16",
-      "RGB_INT32",
-      "BGR_INT8",
-      "BGR_INT16",
-      "BGR_INT32",
-      "R_FLOAT16",
-      "RGB_FLOAT16",
-      "R_FLOAT32",
-      "RGB_FLOAT32",
-      "BAYER_RGGB8",
-      "BAYER_BGGR8",
-      "BAYER_GBRG8",
-      "BAYER_GRBG8"
-    };
-
-    /// \class Image Image.hh ignition/common/common.hh
-    /// \brief Encapsulates an image
-    class IGNITION_COMMON_GRAPHICS_VISIBLE Image
-    {
-      /// \brief Pixel formats enumeration
-      public: enum PixelFormatType
-              {
-                UNKNOWN_PIXEL_FORMAT = 0,
-                L_INT8,
-                L_INT16,
-                RGB_INT8,
-                RGBA_INT8,
-                BGRA_INT8,
-                RGB_INT16,
-                RGB_INT32,
-                BGR_INT8,
-                BGR_INT16,
-                BGR_INT32,
-                R_FLOAT16,
-                RGB_FLOAT16,
-                R_FLOAT32,
-                RGB_FLOAT32,
-                BAYER_RGGB8,
-                BAYER_BGGR8,
-                BAYER_GBRG8,
-                BAYER_GRBG8,
-                PIXEL_FORMAT_COUNT
-              };
-
-
-      /// \brief Convert a string to a Image::PixelFormat.
-      /// \param[in] _format Pixel format string. \sa Image::PixelFormatNames
-      /// \return Image::PixelFormat
-      public: static Image::PixelFormatType ConvertPixelFormat(
-                  const std::string &_format);
-
-      /// \brief Constructor
-      /// \param[in] _filename the path to the image
-      public: explicit Image(const std::string &_filename = "");
-
-      /// \brief Destructor
-      public: virtual ~Image();
-
-      /// \brief Load an image. Return 0 on success
-      /// \param[in] _filename the path to the image file
-      /// \return 0 when the operation succeeds to open a file or -1 when fails.
-      public: int Load(const std::string &_filename);
-
-      /// \brief Save the image in PNG format
-      /// \param[in] _filename The name of the saved image
-      public: void SavePNG(const std::string &_filename);
-
-      /// \brief Save the image in PNG format
-      /// \param[in] _filename The name of the saved image
-      public: void SavePNGToBuffer(std::vector<unsigned char> &_buffer);
-
-      /// \brief Set the image from raw data
-      /// \param[in] _data Pointer to the raw image data
-      /// \param[in] _width Width in pixels
-      /// \param[in] _height Height in pixels
-      /// \param[in] _format Pixel format of the provided data
-      public: void SetFromData(const unsigned char *_data,
-                               unsigned int _width,
-                               unsigned int _height,
-                               Image::PixelFormatType _format);
-
-      /// \brief Get the image as a data array
-      /// \param[out] _data Pointer to a NULL array of char.
-      /// \param[out] _count The resulting data array size
-      public: void Data(unsigned char **_data, unsigned int &_count);
-
-      /// \brief Get only the RGB data from the image. This will drop the
-      /// alpha channel if one is present.
-      /// \param[out] _data Pointer to a NULL array of char.
-      /// \param[out] _count The resulting data array size
-      public: void RGBData(unsigned char **_data, unsigned int &_count);
-
-      /// \brief Get the width
-      /// \return The image width
-      public: unsigned int Width() const;
-
-      /// \brief Get the height
-      /// \return The image height
-      public: unsigned int Height() const;
-
-      /// \brief Get the size of one pixel in bits
-      /// \return The BPP of the image
-      public: unsigned int BPP() const;
-
-      // \brief Get the size of a row of pixel
-      /// \return The pitch of the image
-      public: int Pitch() const;
-
-      /// \brief Get the full filename of the image
-      /// \return The filename used to load the image
-      public: std::string Filename() const;
-
-      /// \brief Get the pixel format
-      /// \return PixelFormat
-      public: PixelFormatType PixelFormat() const;
-
-      /// \brief Get a pixel color value
-      /// \param[in] _x Column location in the image
-      /// \param[in] _y Row location in the image
-      /// \return The color of the given pixel
-      public: math::Color Pixel(const unsigned int _x,
-                  const unsigned int _y) const;
-
-      /// \brief Get the average color
-      /// \return The average color
-      public: math::Color AvgColor();
-
-      /// \brief Get the max color
-      /// \return The max color
-      public: math::Color MaxColor() const;
-
-      /// \brief Rescale the image
-      /// \param[in] _width New image width
-      /// \param[in] _height New image height
-      public: void Rescale(const int _width, const int _height);
-
-      /// \brief Returns whether this is a valid image
-      /// \return true if image has a bitmap
-      public: bool Valid() const;
-
-      /// \brief Convert a single channel image data buffer into an RGB image.
-      /// During the conversion, the input image data are normalized to 8 bit
-      /// values i.e. [0, 255]. Optionally, specify min and max values to use
-      /// when normalizing the input image data. For example, if min and max
-      /// are set to 1 and 10, a data value 2 will be normalized to:
-      ///    (2 - 1) / (10 - 1) * 255.
-      /// \param[in] _data input image data buffer
-      /// \param[in] _width image width
-      /// \param[in] _height image height
-      /// \param[out] _output Output RGB image
-      /// \param[in] _min Minimum value to be used when normalizing the input
-      /// image data to RGB.
-      /// \param[in] _max Maximum value to be used when normalizing the input
-      /// image data to RGB.
-      /// \param[in] _flip True to flip the values after normalization, i.e.
-      /// lower values are converted to brigher pixels.
-      public: template<typename T>
-          static void ConvertToRGBImage(const void *_data,
-          unsigned int _width, unsigned int _height, Image &_output,
-          T _min = std::numeric_limits<T>::max(),
-          T _max = std::numeric_limits<T>::lowest(), bool _flip = false)
-      {
-        unsigned int samples = _width * _height;
-        unsigned int bufferSize = samples * sizeof(T);
-
-        auto buffer = std::vector<T>(samples);
-        memcpy(buffer.data(), _data, bufferSize);
-
-        auto outputRgbBuffer = std::vector<uint8_t>(samples * 3);
-
-        // use min and max values found in the data if not specified
-        T min = std::numeric_limits<T>::max();
-        T max = std::numeric_limits<T>::lowest();
-        if (_min > max)
-        {
-          for (unsigned int i = 0; i < samples; ++i)
-          {
-            auto v = buffer[i];
-            // ignore inf values when computing min/max
-            // cast to float when calling isinf to avoid compile error on
-            // windows
-            if (v > max && !std::isinf(static_cast<float>(v)))
-              max = v;
-            if (v < min && !std::isinf(static_cast<float>(v)))
-              min = v;
-          }
-        }
-        min = math::equal(_min, std::numeric_limits<T>::max()) ? min : _min;
-        max = math::equal(_max, std::numeric_limits<T>::lowest()) ? max : _max;
-
-        // convert to rgb image
-        // color is grayscale, i.e. r == b == g
-        double range = static_cast<double>(max - min);
-        if (ignition::math::equal(range, 0.0))
-          range = 1.0;
-        unsigned int idx = 0;
-        for (unsigned int j = 0; j < _height; ++j)
-        {
-          for (unsigned int i = 0; i < _width; ++i)
-          {
-            auto v = buffer[idx++];
-            double t = static_cast<double>(v - min) / range;
-            if (_flip)
-              t = 1.0 - t;
-            uint8_t r = static_cast<uint8_t>(255*t);
-            unsigned int outIdx = j * _width * 3 + i * 3;
-            outputRgbBuffer[outIdx] = r;
-            outputRgbBuffer[outIdx + 1] = r;
-            outputRgbBuffer[outIdx + 2] = r;
-          }
-        }
-        _output.SetFromData(outputRgbBuffer.data(), _width, _height, RGB_INT8);
-      }
-
-      /// \brief Private data pointer
-      IGN_UTILS_IMPL_PTR(dataPtr)
-    };
-  }
-}
-#endif
-=======
 #include <gz/common/Image.hh>
-#include <ignition/common/config.hh>
->>>>>>> 4f2ae91c
+#include <ignition/common/config.hh>