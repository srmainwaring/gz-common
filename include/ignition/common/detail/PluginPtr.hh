--- conflicted
+++ resolved
@@ -47,12 +47,8 @@
 
     //////////////////////////////////////////////////
     template <typename PluginType>
-<<<<<<< HEAD
-    // cppcheck-suppress *
-=======
     // the following is a false positive with cppcheck 1.82 fixed in 1.83
     // cppcheck-suppress syntaxError
->>>>>>> 1fb49202
     template <typename OtherPluginType>
     TemplatePluginPtr<PluginType>::TemplatePluginPtr(
         const TemplatePluginPtr<OtherPluginType> &_other)
