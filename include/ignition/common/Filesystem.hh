/*
 * Copyright (C) 2022 Open Source Robotics Foundation
 *
 * Licensed under the Apache License, Version 2.0 (the "License");
 * you may not use this file except in compliance with the License.
 * You may obtain a copy of the License at
 *
 *     http://www.apache.org/licenses/LICENSE-2.0
 *
 * Unless required by applicable law or agreed to in writing, software
 * distributed under the License is distributed on an "AS IS" BASIS,
 * WITHOUT WARRANTIES OR CONDITIONS OF ANY KIND, either express or implied.
 * See the License for the specific language governing permissions and
 * limitations under the License.
 *
 */

<<<<<<< HEAD
#ifndef IGNITION_COMMON_FILESYSTEM_HH_
#define IGNITION_COMMON_FILESYSTEM_HH_

#include <memory>
#include <string>

#include <ignition/common/Export.hh>
#include <ignition/common/SuppressWarning.hh>

namespace ignition
{
  namespace common
  {
    /// \brief Options for how to handle errors that occur in functions that
    /// manipulate the filesystem.
    enum FilesystemWarningOp
    {
      /// \brief Errors that occur during filesystem manipulation should be
      /// logged as warnings using ignwarn. (Recommended)
      FSWO_LOG_WARNINGS = 0,

      /// \brief Errors that occur during filesystem manipulation should
      /// not be logged. The user will be responsible for checking the
      /// system's error flags.
      FSWO_SUPPRESS_WARNINGS
    };

    /// \brief Determine whether the given path exists on the filesystem.
    /// \param[in] _path  The path to check for existence
    /// \return True if the path exists on the filesystem, false otherwise.
    bool IGNITION_COMMON_VISIBLE exists(const std::string &_path);

    /// \brief Determine whether the given path is a directory.
    /// \param[in] _path  The path to check
    /// \return True if given path exists and is a directory, false otherwise.
    bool IGNITION_COMMON_VISIBLE isDirectory(const std::string &_path);

    /// \brief Check if the given path is a file.
    /// \param[in] _path Path to a file.
    /// \return True if _path is a file.
    bool IGNITION_COMMON_VISIBLE isFile(const std::string &_path);

    /// \brief Create a new directory on the filesystem.  Intermediate
    ///        directories must already exist.
    /// \param[in] _path  The new directory path to create
    /// \return True if directory creation was successful, false otherwise.
    bool IGNITION_COMMON_VISIBLE createDirectory(const std::string &_path);

    /// \brief Create directories for the given path
    /// \param[in] _path Path to create directories from
    /// \return true on success
    bool IGNITION_COMMON_VISIBLE createDirectories(const std::string &_path);

    /// \brief Append the preferred path separator character for this platform
    ///        onto the passed-in string.
    /// \param[in] _s  The path to start with.
    /// \return The original path with the platform path separator appended.
    std::string IGNITION_COMMON_VISIBLE const separator(
        std::string const &_s);

    /// \brief Replace forward-slashes '/' with the preferred directory
    /// separator of the current operating system. On Windows, this will turn
    /// forward-slashes into backslashes. If forward-slash is the preferred
    /// separator of the current operating system, this will do nothing.
    ///
    /// Note that this will NOT convert backslashes (or any other separator)
    /// into forward slashes, even on operating systems that use
    /// forward-slashes as separators.
    ///
    /// \param[out] _path This string will be directly modified by
    /// replacing its
    /// forward-slashes with the preferred directory separator of the current
    /// operating system.
    void IGNITION_COMMON_VISIBLE changeFromUnixPath(std::string &_path);

    /// \brief Returns a copy of _path which has been passed through
    /// changeFromUnixPath.
    ///
    /// \param[in] _path The path to start with
    /// \return A modified path that uses the preferred directory separator of
    /// the current operating system.
    std::string IGNITION_COMMON_VISIBLE copyFromUnixPath(
        const std::string &_path);

    /// \brief Replace the preferred directory separator of the current
    /// operating system with a forward-slash '/'. On Windows, this will turn
    /// backslashes into forward-slashes.
    ///
    /// \param[out] _path This string will be directly modified to use forward
    /// slashes to separate its directory names.
    void IGNITION_COMMON_VISIBLE changeToUnixPath(std::string &_path);

    /// \brief Returns a copy of _path which has been passed through
    /// changeToUnixPath.
    ///
    /// \param[in] _path The path to start with
    /// \return A modified path that uses forward slashes to separate
    /// directory names.
    std::string IGNITION_COMMON_VISIBLE copyToUnixPath(
        const std::string &_path);

    /// \brief Get the absolute path of a provided path. Relative paths are
    /// resolved relative to the current working directory.
    /// \param[in] _path Relative or absolute path.
    /// \return Absolute path (with platform-dependent directory separators).
    std::string IGNITION_COMMON_VISIBLE absPath(const std::string &_path);

    /// \brief Join two strings together to form a path
    /// \param[in] _path1 the left portion of the path
    /// \param[in] _path2 the right portion of the path
    /// \return Joined path. The function can do simplifications such as
    /// elimination of ../ and removal of duplicate // (but is not guaranteed to
    /// do so).
    std::string IGNITION_COMMON_VISIBLE joinPaths(const std::string &_path1,
                                                  const std::string &_path2);

    /// \brief base case for joinPaths(...) below
    inline std::string joinPaths(const std::string &_path)
    {
      return _path;
    }

    // The below is C++ variadic template magic to allow a joinPaths
    // method that takes 1-n number of arguments to append together.

    /// \brief Append one or more additional path elements to the first
    ///        passed in argument.
    /// \param[in] args  The paths to append together
    /// \return A new string with the paths appended together.
    template<typename... Args>
    inline std::string joinPaths(const std::string &_path1,
                                 const std::string &_path2,
                                 Args const &..._args)
    {
      return joinPaths(joinPaths(_path1, _path2),
                       joinPaths(_args...));
    }

    /// \brief Get the current working directory
    /// \return Name of the current directory
    std::string IGNITION_COMMON_VISIBLE cwd();

    /// \brief Change current working directory to _dir.
    /// \param[in] _dir The directory to change to.
    /// \return Whether the operation succeeded.
    bool IGNITION_COMMON_VISIBLE chdir(const std::string &_dir);

    /// \brief Given a path, get just the basename portion.
    /// \param[in] _path  The full path.
    /// \return A new string with just the basename portion of the path.
    std::string IGNITION_COMMON_VISIBLE basename(
        const std::string &_path);

    /// \brief Given a path, get just its parent path portion, without
    /// separator at the end.
    /// \param[in] _path  Path of which to find parent path
    /// \return A new string with just the parent path of the path.
    std::string IGNITION_COMMON_VISIBLE parentPath(
        const std::string &_path);

    /// \brief Copy a file.
    /// \param[in] _existingFilename Path to an existing file.
    /// \param[in] _newFilename Path of the new file.
    /// \param[in] _warningOp Log or suppress warnings that may occur.
    /// \return True on success.
    bool IGNITION_COMMON_VISIBLE copyFile(
        const std::string &_existingFilename,
        const std::string &_newFilename,
        const FilesystemWarningOp _warningOp = FSWO_LOG_WARNINGS);

    /// \brief Copy a directory, overwrite the destination directory if exists.
    /// \param[in] _source Path to an existing directory to copy from.
    /// \param[in] _destination Path to the destination directory.
    /// \return True on success.
    bool IGNITION_COMMON_VISIBLE copyDirectory(
        const std::string &_existingDirname,
        const std::string &_newDirname,
        const FilesystemWarningOp _warningOp = FSWO_LOG_WARNINGS);

    /// \brief Move a file.
    /// \param[in] _existingFilename Full path to an existing file.
    /// \param[in] _newFilename Full path of the new file.
    /// \param[in] _warningOp Log or suppress warnings that may occur.
    /// \return True on success.
    bool IGNITION_COMMON_VISIBLE moveFile(
        const std::string &_existingFilename,
        const std::string &_newFilename,
        const FilesystemWarningOp _warningOp = FSWO_LOG_WARNINGS);

    /// \brief Remove an empty directory
    /// \remarks the directory must be empty to be removed
    /// \param[in] _path Path to a directory.
    /// \param[in] _warningOp Log or suppress warnings that may occur.
    /// \return True if _path is a directory and was removed.
    bool IGNITION_COMMON_VISIBLE removeDirectory(
        const std::string &_path,
        const FilesystemWarningOp _warningOp = FSWO_LOG_WARNINGS);

    /// \brief Remove a file.
    /// \param[in] _existingFilename Full path to an existing file.
    /// \param[in] _warningOp Log or suppress warnings that may occur.
    /// \return True on success.
    bool IGNITION_COMMON_VISIBLE removeFile(
        const std::string &_existingFilename,
        const FilesystemWarningOp _warningOp = FSWO_LOG_WARNINGS);

    /// \brief Remove an empty directory or file.
    /// \param[in] _path Path to a directory or file.
    /// \param[in] _warningOp Log or suppress warnings that may occur.
    /// \return True if _path was removed.
    bool IGNITION_COMMON_VISIBLE removeDirectoryOrFile(
        const std::string &_path,
        const FilesystemWarningOp _warningOp = FSWO_LOG_WARNINGS);

    /// \brief Remove a file or a directory and all its contents.
    /// \param[in] _path Path to a directory or file.
    /// \param[in] _warningOp Log or suppress warnings that may occur.
    /// \return True if _path was removed.
    bool IGNITION_COMMON_VISIBLE removeAll(
        const std::string &_path,
        const FilesystemWarningOp _warningOp = FSWO_LOG_WARNINGS);

    /// \brief Generates a path for a file which doesn't collide with existing
    /// files, by appending numbers to it (i.e. (0), (1), ...)
    /// \param[in] _pathAndName Full absolute path and file name up to the
    /// file extension.
    /// \param[in] _extension File extension, such as "sdf".
    /// \return Full path with name and extension, which doesn't collide with
    /// existing files
    std::string IGNITION_COMMON_VISIBLE uniqueFilePath(
        const std::string &_pathAndName, const std::string &_extension);

    /// \brief Unique directory path to not overwrite existing directory
    /// \param[in] _pathAndName Full absolute path
    /// \return Full path which doesn't collide with existing files
    std::string IGNITION_COMMON_VISIBLE uniqueDirectoryPath(
        const std::string &_dir);

    /// \internal
    class DirIterPrivate;

    /// \class DirIter Filesystem.hh
    /// \brief A class for iterating over all items in a directory.
    class IGNITION_COMMON_VISIBLE DirIter
    {
      /// \brief Constructor.
      /// \param[in] _in  Directory to iterate over.
      public: explicit DirIter(const std::string &_in);

      /// \brief Constructor for end element.
      public: DirIter();

      /// \brief Dereference operator; returns current directory record.
      /// \return A string representing the entire path of the directory
      /// record.
      public: std::string operator*() const;

      /// \brief Pre-increment operator; moves to next directory record.
      /// \return This iterator.
      public: const DirIter &operator++();

      /// \brief Comparison operator to see if this iterator is at the
      ///        same point as another iterator.
      /// \param[in] _other  The other iterator to compare against.
      /// \return true if the iterators are equal, false otherwise.
      public: bool operator!=(const DirIter &_other) const;

      /// \brief Destructor
      public: ~DirIter();

      /// \brief Move to the next directory record, skipping . and .. records.
      private: void Next();

      /// \brief Set the internal variable to the empty string.
      private: void SetInternalEmpty();

      /// \brief Close an open directory handle.
      private: void CloseHandle();

      IGN_COMMON_WARN_IGNORE__DLL_INTERFACE_MISSING
      /// \brief Private data.
      private: std::unique_ptr<DirIterPrivate> dataPtr;
      IGN_COMMON_WARN_RESUME__DLL_INTERFACE_MISSING
    };
  }
}

#endif
=======
#include <gz/common/Filesystem.hh>
#include <ignition/common/config.hh>
>>>>>>> 4f2ae91c
<|MERGE_RESOLUTION|>--- conflicted
+++ resolved
@@ -15,296 +15,5 @@
  *
  */
 
-<<<<<<< HEAD
-#ifndef IGNITION_COMMON_FILESYSTEM_HH_
-#define IGNITION_COMMON_FILESYSTEM_HH_
-
-#include <memory>
-#include <string>
-
-#include <ignition/common/Export.hh>
-#include <ignition/common/SuppressWarning.hh>
-
-namespace ignition
-{
-  namespace common
-  {
-    /// \brief Options for how to handle errors that occur in functions that
-    /// manipulate the filesystem.
-    enum FilesystemWarningOp
-    {
-      /// \brief Errors that occur during filesystem manipulation should be
-      /// logged as warnings using ignwarn. (Recommended)
-      FSWO_LOG_WARNINGS = 0,
-
-      /// \brief Errors that occur during filesystem manipulation should
-      /// not be logged. The user will be responsible for checking the
-      /// system's error flags.
-      FSWO_SUPPRESS_WARNINGS
-    };
-
-    /// \brief Determine whether the given path exists on the filesystem.
-    /// \param[in] _path  The path to check for existence
-    /// \return True if the path exists on the filesystem, false otherwise.
-    bool IGNITION_COMMON_VISIBLE exists(const std::string &_path);
-
-    /// \brief Determine whether the given path is a directory.
-    /// \param[in] _path  The path to check
-    /// \return True if given path exists and is a directory, false otherwise.
-    bool IGNITION_COMMON_VISIBLE isDirectory(const std::string &_path);
-
-    /// \brief Check if the given path is a file.
-    /// \param[in] _path Path to a file.
-    /// \return True if _path is a file.
-    bool IGNITION_COMMON_VISIBLE isFile(const std::string &_path);
-
-    /// \brief Create a new directory on the filesystem.  Intermediate
-    ///        directories must already exist.
-    /// \param[in] _path  The new directory path to create
-    /// \return True if directory creation was successful, false otherwise.
-    bool IGNITION_COMMON_VISIBLE createDirectory(const std::string &_path);
-
-    /// \brief Create directories for the given path
-    /// \param[in] _path Path to create directories from
-    /// \return true on success
-    bool IGNITION_COMMON_VISIBLE createDirectories(const std::string &_path);
-
-    /// \brief Append the preferred path separator character for this platform
-    ///        onto the passed-in string.
-    /// \param[in] _s  The path to start with.
-    /// \return The original path with the platform path separator appended.
-    std::string IGNITION_COMMON_VISIBLE const separator(
-        std::string const &_s);
-
-    /// \brief Replace forward-slashes '/' with the preferred directory
-    /// separator of the current operating system. On Windows, this will turn
-    /// forward-slashes into backslashes. If forward-slash is the preferred
-    /// separator of the current operating system, this will do nothing.
-    ///
-    /// Note that this will NOT convert backslashes (or any other separator)
-    /// into forward slashes, even on operating systems that use
-    /// forward-slashes as separators.
-    ///
-    /// \param[out] _path This string will be directly modified by
-    /// replacing its
-    /// forward-slashes with the preferred directory separator of the current
-    /// operating system.
-    void IGNITION_COMMON_VISIBLE changeFromUnixPath(std::string &_path);
-
-    /// \brief Returns a copy of _path which has been passed through
-    /// changeFromUnixPath.
-    ///
-    /// \param[in] _path The path to start with
-    /// \return A modified path that uses the preferred directory separator of
-    /// the current operating system.
-    std::string IGNITION_COMMON_VISIBLE copyFromUnixPath(
-        const std::string &_path);
-
-    /// \brief Replace the preferred directory separator of the current
-    /// operating system with a forward-slash '/'. On Windows, this will turn
-    /// backslashes into forward-slashes.
-    ///
-    /// \param[out] _path This string will be directly modified to use forward
-    /// slashes to separate its directory names.
-    void IGNITION_COMMON_VISIBLE changeToUnixPath(std::string &_path);
-
-    /// \brief Returns a copy of _path which has been passed through
-    /// changeToUnixPath.
-    ///
-    /// \param[in] _path The path to start with
-    /// \return A modified path that uses forward slashes to separate
-    /// directory names.
-    std::string IGNITION_COMMON_VISIBLE copyToUnixPath(
-        const std::string &_path);
-
-    /// \brief Get the absolute path of a provided path. Relative paths are
-    /// resolved relative to the current working directory.
-    /// \param[in] _path Relative or absolute path.
-    /// \return Absolute path (with platform-dependent directory separators).
-    std::string IGNITION_COMMON_VISIBLE absPath(const std::string &_path);
-
-    /// \brief Join two strings together to form a path
-    /// \param[in] _path1 the left portion of the path
-    /// \param[in] _path2 the right portion of the path
-    /// \return Joined path. The function can do simplifications such as
-    /// elimination of ../ and removal of duplicate // (but is not guaranteed to
-    /// do so).
-    std::string IGNITION_COMMON_VISIBLE joinPaths(const std::string &_path1,
-                                                  const std::string &_path2);
-
-    /// \brief base case for joinPaths(...) below
-    inline std::string joinPaths(const std::string &_path)
-    {
-      return _path;
-    }
-
-    // The below is C++ variadic template magic to allow a joinPaths
-    // method that takes 1-n number of arguments to append together.
-
-    /// \brief Append one or more additional path elements to the first
-    ///        passed in argument.
-    /// \param[in] args  The paths to append together
-    /// \return A new string with the paths appended together.
-    template<typename... Args>
-    inline std::string joinPaths(const std::string &_path1,
-                                 const std::string &_path2,
-                                 Args const &..._args)
-    {
-      return joinPaths(joinPaths(_path1, _path2),
-                       joinPaths(_args...));
-    }
-
-    /// \brief Get the current working directory
-    /// \return Name of the current directory
-    std::string IGNITION_COMMON_VISIBLE cwd();
-
-    /// \brief Change current working directory to _dir.
-    /// \param[in] _dir The directory to change to.
-    /// \return Whether the operation succeeded.
-    bool IGNITION_COMMON_VISIBLE chdir(const std::string &_dir);
-
-    /// \brief Given a path, get just the basename portion.
-    /// \param[in] _path  The full path.
-    /// \return A new string with just the basename portion of the path.
-    std::string IGNITION_COMMON_VISIBLE basename(
-        const std::string &_path);
-
-    /// \brief Given a path, get just its parent path portion, without
-    /// separator at the end.
-    /// \param[in] _path  Path of which to find parent path
-    /// \return A new string with just the parent path of the path.
-    std::string IGNITION_COMMON_VISIBLE parentPath(
-        const std::string &_path);
-
-    /// \brief Copy a file.
-    /// \param[in] _existingFilename Path to an existing file.
-    /// \param[in] _newFilename Path of the new file.
-    /// \param[in] _warningOp Log or suppress warnings that may occur.
-    /// \return True on success.
-    bool IGNITION_COMMON_VISIBLE copyFile(
-        const std::string &_existingFilename,
-        const std::string &_newFilename,
-        const FilesystemWarningOp _warningOp = FSWO_LOG_WARNINGS);
-
-    /// \brief Copy a directory, overwrite the destination directory if exists.
-    /// \param[in] _source Path to an existing directory to copy from.
-    /// \param[in] _destination Path to the destination directory.
-    /// \return True on success.
-    bool IGNITION_COMMON_VISIBLE copyDirectory(
-        const std::string &_existingDirname,
-        const std::string &_newDirname,
-        const FilesystemWarningOp _warningOp = FSWO_LOG_WARNINGS);
-
-    /// \brief Move a file.
-    /// \param[in] _existingFilename Full path to an existing file.
-    /// \param[in] _newFilename Full path of the new file.
-    /// \param[in] _warningOp Log or suppress warnings that may occur.
-    /// \return True on success.
-    bool IGNITION_COMMON_VISIBLE moveFile(
-        const std::string &_existingFilename,
-        const std::string &_newFilename,
-        const FilesystemWarningOp _warningOp = FSWO_LOG_WARNINGS);
-
-    /// \brief Remove an empty directory
-    /// \remarks the directory must be empty to be removed
-    /// \param[in] _path Path to a directory.
-    /// \param[in] _warningOp Log or suppress warnings that may occur.
-    /// \return True if _path is a directory and was removed.
-    bool IGNITION_COMMON_VISIBLE removeDirectory(
-        const std::string &_path,
-        const FilesystemWarningOp _warningOp = FSWO_LOG_WARNINGS);
-
-    /// \brief Remove a file.
-    /// \param[in] _existingFilename Full path to an existing file.
-    /// \param[in] _warningOp Log or suppress warnings that may occur.
-    /// \return True on success.
-    bool IGNITION_COMMON_VISIBLE removeFile(
-        const std::string &_existingFilename,
-        const FilesystemWarningOp _warningOp = FSWO_LOG_WARNINGS);
-
-    /// \brief Remove an empty directory or file.
-    /// \param[in] _path Path to a directory or file.
-    /// \param[in] _warningOp Log or suppress warnings that may occur.
-    /// \return True if _path was removed.
-    bool IGNITION_COMMON_VISIBLE removeDirectoryOrFile(
-        const std::string &_path,
-        const FilesystemWarningOp _warningOp = FSWO_LOG_WARNINGS);
-
-    /// \brief Remove a file or a directory and all its contents.
-    /// \param[in] _path Path to a directory or file.
-    /// \param[in] _warningOp Log or suppress warnings that may occur.
-    /// \return True if _path was removed.
-    bool IGNITION_COMMON_VISIBLE removeAll(
-        const std::string &_path,
-        const FilesystemWarningOp _warningOp = FSWO_LOG_WARNINGS);
-
-    /// \brief Generates a path for a file which doesn't collide with existing
-    /// files, by appending numbers to it (i.e. (0), (1), ...)
-    /// \param[in] _pathAndName Full absolute path and file name up to the
-    /// file extension.
-    /// \param[in] _extension File extension, such as "sdf".
-    /// \return Full path with name and extension, which doesn't collide with
-    /// existing files
-    std::string IGNITION_COMMON_VISIBLE uniqueFilePath(
-        const std::string &_pathAndName, const std::string &_extension);
-
-    /// \brief Unique directory path to not overwrite existing directory
-    /// \param[in] _pathAndName Full absolute path
-    /// \return Full path which doesn't collide with existing files
-    std::string IGNITION_COMMON_VISIBLE uniqueDirectoryPath(
-        const std::string &_dir);
-
-    /// \internal
-    class DirIterPrivate;
-
-    /// \class DirIter Filesystem.hh
-    /// \brief A class for iterating over all items in a directory.
-    class IGNITION_COMMON_VISIBLE DirIter
-    {
-      /// \brief Constructor.
-      /// \param[in] _in  Directory to iterate over.
-      public: explicit DirIter(const std::string &_in);
-
-      /// \brief Constructor for end element.
-      public: DirIter();
-
-      /// \brief Dereference operator; returns current directory record.
-      /// \return A string representing the entire path of the directory
-      /// record.
-      public: std::string operator*() const;
-
-      /// \brief Pre-increment operator; moves to next directory record.
-      /// \return This iterator.
-      public: const DirIter &operator++();
-
-      /// \brief Comparison operator to see if this iterator is at the
-      ///        same point as another iterator.
-      /// \param[in] _other  The other iterator to compare against.
-      /// \return true if the iterators are equal, false otherwise.
-      public: bool operator!=(const DirIter &_other) const;
-
-      /// \brief Destructor
-      public: ~DirIter();
-
-      /// \brief Move to the next directory record, skipping . and .. records.
-      private: void Next();
-
-      /// \brief Set the internal variable to the empty string.
-      private: void SetInternalEmpty();
-
-      /// \brief Close an open directory handle.
-      private: void CloseHandle();
-
-      IGN_COMMON_WARN_IGNORE__DLL_INTERFACE_MISSING
-      /// \brief Private data.
-      private: std::unique_ptr<DirIterPrivate> dataPtr;
-      IGN_COMMON_WARN_RESUME__DLL_INTERFACE_MISSING
-    };
-  }
-}
-
-#endif
-=======
 #include <gz/common/Filesystem.hh>
-#include <ignition/common/config.hh>
->>>>>>> 4f2ae91c
+#include <ignition/common/config.hh>