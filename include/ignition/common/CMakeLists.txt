--- conflicted
+++ resolved
@@ -30,11 +30,7 @@
   PluginInfo.hh
   PluginLoader.hh
   PluginMacros.hh
-<<<<<<< HEAD
   PluginPtr.hh
-  SemanticVersion.hh
-=======
->>>>>>> fe22a40b
   SingletonT.hh
   Skeleton.hh
   SkeletonAnimation.hh
