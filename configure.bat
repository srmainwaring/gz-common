
:: NOTE: This script is only meant to be used as part of the ignition developers' CI system
:: Users and developers should build and install this library using cmake and Visual Studio


:: Install dependencies
call %win_lib% :download_unzip_install dlfcn-win32-vc15-x64-dll-MD.zip
<<<<<<< HEAD
call %win_lib% :install_ign_project ign-math CMakeRefactor_LiteralProject
=======
call %win_lib% :install_ign_project ign-math ign-math4
>>>>>>> d3486f24

:: Set configuration variables
@set build_type=Release
@if not "%1"=="" set build_type=%1
@echo Configuring for build type %build_type%

:: Go to the directory that this configure.bat file exists in
cd /d %~dp0

:: Create a build directory and configure
md build
cd build
cmake .. -G "NMake Makefiles" -DCMAKE_INSTALL_PREFIX="%WORKSPACE_INSTALL_DIR%" -DCMAKE_BUILD_TYPE="%build_type%" -DBUILD_TESTING:BOOL=False
:: Note: We disable testing by default. If the intention is for the CI to build and test
:: this project, then the CI script will turn it back on.

:: If the caller wants to build and/or install, they should do so after calling this script
<|MERGE_RESOLUTION|>--- conflicted
+++ resolved
@@ -1,29 +1,25 @@
-
-:: NOTE: This script is only meant to be used as part of the ignition developers' CI system
-:: Users and developers should build and install this library using cmake and Visual Studio
-
-
-:: Install dependencies
-call %win_lib% :download_unzip_install dlfcn-win32-vc15-x64-dll-MD.zip
-<<<<<<< HEAD
-call %win_lib% :install_ign_project ign-math CMakeRefactor_LiteralProject
-=======
-call %win_lib% :install_ign_project ign-math ign-math4
->>>>>>> d3486f24
-
-:: Set configuration variables
-@set build_type=Release
-@if not "%1"=="" set build_type=%1
-@echo Configuring for build type %build_type%
-
-:: Go to the directory that this configure.bat file exists in
-cd /d %~dp0
-
-:: Create a build directory and configure
-md build
-cd build
-cmake .. -G "NMake Makefiles" -DCMAKE_INSTALL_PREFIX="%WORKSPACE_INSTALL_DIR%" -DCMAKE_BUILD_TYPE="%build_type%" -DBUILD_TESTING:BOOL=False
-:: Note: We disable testing by default. If the intention is for the CI to build and test
-:: this project, then the CI script will turn it back on.
-
-:: If the caller wants to build and/or install, they should do so after calling this script
+
+:: NOTE: This script is only meant to be used as part of the ignition developers' CI system
+:: Users and developers should build and install this library using cmake and Visual Studio
+
+
+:: Install dependencies
+call %win_lib% :download_unzip_install dlfcn-win32-vc15-x64-dll-MD.zip
+call %win_lib% :install_ign_project ign-math ign-math4
+
+:: Set configuration variables
+@set build_type=Release
+@if not "%1"=="" set build_type=%1
+@echo Configuring for build type %build_type%
+
+:: Go to the directory that this configure.bat file exists in
+cd /d %~dp0
+
+:: Create a build directory and configure
+md build
+cd build
+cmake .. -G "NMake Makefiles" -DCMAKE_INSTALL_PREFIX="%WORKSPACE_INSTALL_DIR%" -DCMAKE_BUILD_TYPE="%build_type%" -DBUILD_TESTING:BOOL=False
+:: Note: We disable testing by default. If the intention is for the CI to build and test
+:: this project, then the CI script will turn it back on.
+
+:: If the caller wants to build and/or install, they should do so after calling this script